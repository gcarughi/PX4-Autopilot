/****************************************************************************
 *
 *   Copyright (C) 2012 PX4 Development Team. All rights reserved.
 *
 * Redistribution and use in source and binary forms, with or without
 * modification, are permitted provided that the following conditions
 * are met:
 *
 * 1. Redistributions of source code must retain the above copyright
 *    notice, this list of conditions and the following disclaimer.
 * 2. Redistributions in binary form must reproduce the above copyright
 *    notice, this list of conditions and the following disclaimer in
 *    the documentation and/or other materials provided with the
 *    distribution.
 * 3. Neither the name PX4 nor the names of its contributors may be
 *    used to endorse or promote products derived from this software
 *    without specific prior written permission.
 *
 * THIS SOFTWARE IS PROVIDED BY THE COPYRIGHT HOLDERS AND CONTRIBUTORS
 * "AS IS" AND ANY EXPRESS OR IMPLIED WARRANTIES, INCLUDING, BUT NOT
 * LIMITED TO, THE IMPLIED WARRANTIES OF MERCHANTABILITY AND FITNESS
 * FOR A PARTICULAR PURPOSE ARE DISCLAIMED. IN NO EVENT SHALL THE
 * COPYRIGHT OWNER OR CONTRIBUTORS BE LIABLE FOR ANY DIRECT, INDIRECT,
 * INCIDENTAL, SPECIAL, EXEMPLARY, OR CONSEQUENTIAL DAMAGES (INCLUDING,
 * BUT NOT LIMITED TO, PROCUREMENT OF SUBSTITUTE GOODS OR SERVICES; LOSS
 * OF USE, DATA, OR PROFITS; OR BUSINESS INTERRUPTION) HOWEVER CAUSED
 * AND ON ANY THEORY OF LIABILITY, WHETHER IN CONTRACT, STRICT
 * LIABILITY, OR TORT (INCLUDING NEGLIGENCE OR OTHERWISE) ARISING IN
 * ANY WAY OUT OF THE USE OF THIS SOFTWARE, EVEN IF ADVISED OF THE
 * POSSIBILITY OF SUCH DAMAGE.
 *
 ****************************************************************************/

/**
 * @file Safety button logic.
 */

#include <nuttx/config.h>
#include <stdio.h>
#include <stdbool.h>
#include <fcntl.h>
#include <unistd.h>
#include <debug.h>
#include <stdlib.h>
#include <errno.h>

#include <nuttx/clock.h>

#include <drivers/drv_hrt.h>

#include "px4io.h"

static struct hrt_call arming_call;
static struct hrt_call heartbeat_call;
static struct hrt_call failsafe_call;

/*
 * Count the number of times in a row that we see the arming button
 * held down.
 */
static unsigned counter = 0;

/*
 * Define the various LED flash sequences for each system state.
 */
#define LED_PATTERN_SAFE 			0xffff		/**< always on 				*/
#define LED_PATTERN_VECTOR_FLIGHT_MODE_OK 	0xFFFE		/**< always on with short break 	*/
#define LED_PATTERN_FMU_ARMED 			0x4444		/**< slow blinking			*/
#define LED_PATTERN_IO_ARMED 			0x5555		/**< fast blinking 			*/
#define LED_PATTERN_IO_FMU_ARMED 		0x5050		/**< long off then double blink 	*/

static unsigned blink_counter = 0;

/*
 * IMPORTANT: The arming state machine critically
 * 	      depends on using the same threshold
 *            for arming and disarming. Since disarming
 *            is quite deadly for the system, a similar
 *            length can be justified.
 */
#define ARM_COUNTER_THRESHOLD	10

static bool safety_button_pressed;

static void safety_check_button(void *arg);
static void heartbeat_blink(void *arg);
static void failsafe_blink(void *arg);

void
safety_init(void)
{
	/* arrange for the button handler to be called at 10Hz */
	hrt_call_every(&arming_call, 1000, 100000, safety_check_button, NULL);

	/* arrange for the heartbeat handler to be called at 4Hz */
	hrt_call_every(&heartbeat_call, 1000, 250000, heartbeat_blink, NULL);

	/* arrange for the failsafe blinker to be called at 8Hz */
	hrt_call_every(&failsafe_call, 1000, 125000, failsafe_blink, NULL);
}

static void
safety_check_button(void *arg)
{
	/*
	 * Debounce the safety button, change state if it has been held for long enough.
	 *
	 */
	safety_button_pressed = BUTTON_SAFETY;

<<<<<<< HEAD
	if (safety_button_pressed) {
		//printf("Pressed, Arm counter: %d, Disarm counter: %d\n", arm_counter, disarm_counter);
	}

	/* Keep pressed for a while to arm */
=======
	/*
	 * Keep pressed for a while to arm.
	 *
	 * Note that the counting sequence has to be same length
	 * for arming / disarming in order to end up as proper
	 * state machine, keep ARM_COUNTER_THRESHOLD the same
	 * length in all cases of the if/else struct below.
	 */
>>>>>>> 62a95bf8
	if (safety_button_pressed && !system_state.armed) {

		if (counter < ARM_COUNTER_THRESHOLD) {
			counter++;

		} else if (counter == ARM_COUNTER_THRESHOLD) {
			/* change to armed state and notify the FMU */
			system_state.armed = true;
			counter++;
			system_state.fmu_report_due = true;
		}

		/* Disarm quickly */

	} else if (safety_button_pressed && system_state.armed) {

		if (counter < ARM_COUNTER_THRESHOLD) {
			counter++;
<<<<<<< HEAD

		} else if (counter == DISARM_COUNTER_THRESHOLD) {
=======
		} else if (counter == ARM_COUNTER_THRESHOLD) {
>>>>>>> 62a95bf8
			/* change to disarmed state and notify the FMU */
			system_state.armed = false;
			counter++;
			system_state.fmu_report_due = true;
		}

	} else {
		counter = 0;
	}

	/* Select the appropriate LED flash pattern depending on the current IO/FMU arm state */
	uint16_t pattern = LED_PATTERN_SAFE;

	if (system_state.armed) {
		if (system_state.arm_ok) {
			pattern = LED_PATTERN_IO_FMU_ARMED;

		} else {
			pattern = LED_PATTERN_IO_ARMED;
		}

	} else if (system_state.arm_ok) {
		pattern = LED_PATTERN_FMU_ARMED;
	} else if (system_state.vector_flight_mode_ok) {
		pattern = LED_PATTERN_VECTOR_FLIGHT_MODE_OK;
	}

	/* Turn the LED on if we have a 1 at the current bit position */
	LED_SAFETY(pattern & (1 << blink_counter++));

	if (blink_counter > 15) {
		blink_counter = 0;
	}
}

static void
heartbeat_blink(void *arg)
{
	static bool heartbeat = false;

	/* XXX add flags here that need to be frobbed by various loops */

	LED_BLUE(heartbeat = !heartbeat);
}

static void
failsafe_blink(void *arg)
{
	static bool failsafe = false;

	/* blink the failsafe LED if we don't have FMU input */
	if (!system_state.mixer_fmu_available) {
		failsafe = !failsafe;

	} else {
		failsafe = false;
	}

	LED_AMBER(failsafe);
}<|MERGE_RESOLUTION|>--- conflicted
+++ resolved
@@ -108,13 +108,6 @@
 	 */
 	safety_button_pressed = BUTTON_SAFETY;
 
-<<<<<<< HEAD
-	if (safety_button_pressed) {
-		//printf("Pressed, Arm counter: %d, Disarm counter: %d\n", arm_counter, disarm_counter);
-	}
-
-	/* Keep pressed for a while to arm */
-=======
 	/*
 	 * Keep pressed for a while to arm.
 	 *
@@ -123,7 +116,6 @@
 	 * state machine, keep ARM_COUNTER_THRESHOLD the same
 	 * length in all cases of the if/else struct below.
 	 */
->>>>>>> 62a95bf8
 	if (safety_button_pressed && !system_state.armed) {
 
 		if (counter < ARM_COUNTER_THRESHOLD) {
@@ -142,12 +134,8 @@
 
 		if (counter < ARM_COUNTER_THRESHOLD) {
 			counter++;
-<<<<<<< HEAD
 
-		} else if (counter == DISARM_COUNTER_THRESHOLD) {
-=======
 		} else if (counter == ARM_COUNTER_THRESHOLD) {
->>>>>>> 62a95bf8
 			/* change to disarmed state and notify the FMU */
 			system_state.armed = false;
 			counter++;
