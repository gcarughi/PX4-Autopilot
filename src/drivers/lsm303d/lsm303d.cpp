--- conflicted
+++ resolved
@@ -681,10 +681,7 @@
 LSM303D::check_extremes(const accel_report *arb)
 {
 	const float extreme_threshold = 30;
-<<<<<<< HEAD
-=======
         static bool boot_ok = false;
->>>>>>> cf78440e
 	bool is_extreme = (fabsf(arb->x) > extreme_threshold && 
 			   fabsf(arb->y) > extreme_threshold && 
 			   fabsf(arb->z) > extreme_threshold);
@@ -692,13 +689,9 @@
 		perf_count(_extreme_values);
 		// force accel logging on if we see extreme values
 		_accel_logging_enabled = true;
-<<<<<<< HEAD
-	}
-=======
 	} else {
             boot_ok = true;
         }
->>>>>>> cf78440e
 
 	if (! _accel_logging_enabled) {
 		// logging has been disabled by user, close
@@ -729,41 +722,14 @@
 
 	uint64_t now = hrt_absolute_time();
 	// log accels at 1Hz
-<<<<<<< HEAD
-	if (now - _last_log_us > 1000*1000) {
-		_last_log_us = now;
-		::dprintf(_accel_log_fd, "ARB %llu %.3f %.3f %.3f %d %d %d\r\n",
-=======
 	if (_last_log_us == 0 ||
 	    now - _last_log_us > 1000*1000) {
 		_last_log_us = now;
 		::dprintf(_accel_log_fd, "ARB %llu %.3f %.3f %.3f %d %d %d boot_ok=%u\r\n",
->>>>>>> cf78440e
 			  (unsigned long long)arb->timestamp, 
 			  arb->x, arb->y, arb->z,
 			  (int)arb->x_raw,
 			  (int)arb->y_raw,
-<<<<<<< HEAD
-			  (int)arb->z_raw);
-	}
-
-	// log registers at 10Hz when we have extreme values, or 0.5 Hz without
-	if ((is_extreme && (now - _last_log_reg_us > 500*1000)) ||
-	    (now - _last_log_reg_us > 10*1000*1000)) {
-		_last_log_reg_us = now;
-		const uint8_t reglist[] = { ADDR_WHO_AM_I, ADDR_STATUS_A, ADDR_STATUS_M, ADDR_CTRL_REG0, ADDR_CTRL_REG1, 
-					    ADDR_CTRL_REG2, ADDR_CTRL_REG3, ADDR_CTRL_REG4, ADDR_CTRL_REG5, ADDR_CTRL_REG6, 
-					    ADDR_CTRL_REG7, ADDR_OUT_TEMP_L, ADDR_OUT_TEMP_H, ADDR_INT_CTRL_M, ADDR_INT_SRC_M, 
-					    ADDR_REFERENCE_X, ADDR_REFERENCE_Y, ADDR_REFERENCE_Z, ADDR_OUT_X_L_A, ADDR_OUT_X_H_A, 
-					    ADDR_OUT_Y_L_A, ADDR_OUT_Y_H_A, ADDR_OUT_Z_L_A, ADDR_OUT_Z_H_A, ADDR_FIFO_CTRL, 
-					    ADDR_FIFO_SRC, ADDR_IG_CFG1, ADDR_IG_SRC1, ADDR_IG_THS1, ADDR_IG_DUR1, ADDR_IG_CFG2, 
-					    ADDR_IG_SRC2, ADDR_IG_THS2, ADDR_IG_DUR2, ADDR_CLICK_CFG, ADDR_CLICK_SRC, 
-					    ADDR_CLICK_THS, ADDR_TIME_LIMIT, ADDR_TIME_LATENCY, ADDR_TIME_WINDOW, 
-					    ADDR_ACT_THS, ADDR_ACT_DUR };
-		::dprintf(_accel_log_fd, "REG %llu", (unsigned long long)hrt_absolute_time());
-		for (uint8_t i=0; i<sizeof(reglist); i++) {
-			::dprintf(_accel_log_fd, " %02x:%02x", (unsigned)reglist[i], (unsigned)read_reg(reglist[i]));
-=======
 			  (int)arb->z_raw,
 			  (unsigned)boot_ok);
 	}
@@ -792,7 +758,6 @@
 		::dprintf(_accel_log_fd, "XREG %llu", (unsigned long long)hrt_absolute_time());
 		for (uint8_t i=0; i<sizeof(reglist); i++) {
 			::dprintf(_accel_log_fd, " %02x:%02x", (unsigned)reglist[i], (unsigned)regval[i]);
->>>>>>> cf78440e
 		}
 		::dprintf(_accel_log_fd, "\n");
 	}
@@ -809,9 +774,6 @@
 		_last_log_alarm_us = now;
 		int tfd = ::open(TONEALARM_DEVICE_PATH, 0);
 		if (tfd != -1) {
-<<<<<<< HEAD
-			::ioctl(tfd, TONE_SET_ALARM, 4);
-=======
 			uint8_t tone = 3;
 			if (!is_extreme) {
 				tone = 3;
@@ -821,7 +783,6 @@
 				tone = 5;
 			}
 			::ioctl(tfd, TONE_SET_ALARM, tone);
->>>>>>> cf78440e
 			::close(tfd);
 		}		
 	}
