--- conflicted
+++ resolved
@@ -207,11 +207,7 @@
 			      0,  0,  1.f
 			     };		/**< init: identity matrix */
 
-<<<<<<< HEAD
-=======
 	float debugOutput[4] = { 0.0f };
-
->>>>>>> 5c51adf5
 	int overloadcounter = 19;
 
 	/* Initialize filter */
@@ -280,16 +276,10 @@
 	/* keep track of sensor updates */
 	uint64_t sensor_last_timestamp[3] = {0, 0, 0};
 
-<<<<<<< HEAD
-	struct attitude_estimator_ekf_params ekf_params {};
-
-	struct attitude_estimator_ekf_param_handles ekf_param_handles {};
-=======
 	struct attitude_estimator_ekf_params ekf_params;
 	memset(&ekf_params, 0, sizeof(ekf_params));
 
 	struct attitude_estimator_ekf_param_handles ekf_param_handles = { 0 };
->>>>>>> 5c51adf5
 
 	/* initialize parameter handles */
 	parameters_init(&ekf_param_handles);
