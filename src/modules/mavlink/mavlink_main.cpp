/****************************************************************************
 *
 *   Copyright (c) 2012-2018 PX4 Development Team. All rights reserved.
 *
 * Redistribution and use in source and binary forms, with or without
 * modification, are permitted provided that the following conditions
 * are met:
 *
 * 1. Redistributions of source code must retain the above copyright
 *    notice, this list of conditions and the following disclaimer.
 * 2. Redistributions in binary form must reproduce the above copyright
 *    notice, this list of conditions and the following disclaimer in
 *    the documentation and/or other materials provided with the
 *    distribution.
 * 3. Neither the name PX4 nor the names of its contributors may be
 *    used to endorse or promote products derived from this software
 *    without specific prior written permission.
 *
 * THIS SOFTWARE IS PROVIDED BY THE COPYRIGHT HOLDERS AND CONTRIBUTORS
 * "AS IS" AND ANY EXPRESS OR IMPLIED WARRANTIES, INCLUDING, BUT NOT
 * LIMITED TO, THE IMPLIED WARRANTIES OF MERCHANTABILITY AND FITNESS
 * FOR A PARTICULAR PURPOSE ARE DISCLAIMED. IN NO EVENT SHALL THE
 * COPYRIGHT OWNER OR CONTRIBUTORS BE LIABLE FOR ANY DIRECT, INDIRECT,
 * INCIDENTAL, SPECIAL, EXEMPLARY, OR CONSEQUENTIAL DAMAGES (INCLUDING,
 * BUT NOT LIMITED TO, PROCUREMENT OF SUBSTITUTE GOODS OR SERVICES; LOSS
 * OF USE, DATA, OR PROFITS; OR BUSINESS INTERRUPTION) HOWEVER CAUSED
 * AND ON ANY THEORY OF LIABILITY, WHETHER IN CONTRACT, STRICT
 * LIABILITY, OR TORT (INCLUDING NEGLIGENCE OR OTHERWISE) ARISING IN
 * ANY WAY OUT OF THE USE OF THIS SOFTWARE, EVEN IF ADVISED OF THE
 * POSSIBILITY OF SUCH DAMAGE.
 *
 ****************************************************************************/

/**
 * @file mavlink_main.cpp
 * MAVLink 1.0 protocol implementation.
 *
 * @author Lorenz Meier <lm@inf.ethz.ch>
 * @author Julian Oes <julian@oes.ch>
 * @author Anton Babushkin <anton.babushkin@me.com>
 */

#include <termios.h>

#ifdef CONFIG_NET
#include <arpa/inet.h>
#include <netinet/in.h>
#include <netutils/netlib.h>
#endif

#include <lib/ecl/geo/geo.h>
#include <lib/mathlib/mathlib.h>
#include <lib/version/version.h>
#include <uORB/PublicationQueued.hpp>

#include "mavlink_receiver.h"
#include "mavlink_main.h"

// Guard against MAVLink misconfiguration
#ifndef MAVLINK_CRC_EXTRA
#error MAVLINK_CRC_EXTRA has to be defined on PX4 systems
#endif

// Guard against flow control misconfiguration
#if defined (CRTSCTS) && defined (__PX4_NUTTX) && (CRTSCTS != (CRTS_IFLOW | CCTS_OFLOW))
#error The non-standard CRTSCTS define is incorrect. Fix this in the OS or replace with (CRTS_IFLOW | CCTS_OFLOW)
#endif

#ifdef CONFIG_NET
#define MAVLINK_NET_ADDED_STACK 350
#else
#define MAVLINK_NET_ADDED_STACK 0
#endif

#define FLOW_CONTROL_DISABLE_THRESHOLD 40              ///< picked so that some messages still would fit it.
#define MAX_DATA_RATE                  10000000        ///< max data rate in bytes/s
#define MAIN_LOOP_DELAY                10000           ///< 100 Hz @ 1000 bytes/s data rate

static Mavlink *_mavlink_instances = nullptr;

/**
 * Mavlink app start / stop handling function.
 *
 * @ingroup apps
 */
extern "C" __EXPORT int mavlink_main(int argc, char *argv[]);

extern mavlink_system_t mavlink_system;

void mavlink_send_uart_bytes(mavlink_channel_t chan, const uint8_t *ch, int length)
{
	Mavlink *m = Mavlink::get_instance(chan);

	if (m != nullptr) {
		m->send_bytes(ch, length);
#ifdef MAVLINK_PRINT_PACKETS

		for (unsigned i = 0; i < length; i++) {
			printf("%02x", (unsigned char)ch[i]);
		}

#endif
	}
}

void mavlink_start_uart_send(mavlink_channel_t chan, int length)
{
	Mavlink *m = Mavlink::get_instance(chan);

	if (m != nullptr) {
		(void)m->begin_send();
#ifdef MAVLINK_PRINT_PACKETS
		printf("START PACKET (%u): ", (unsigned)chan);
#endif
	}
}

void mavlink_end_uart_send(mavlink_channel_t chan, int length)
{
	Mavlink *m = Mavlink::get_instance(chan);

	if (m != nullptr) {
		(void)m->send_packet();
#ifdef MAVLINK_PRINT_PACKETS
		printf("\n");
#endif
	}
}

/*
 * Internal function to give access to the channel status for each channel
 */
mavlink_status_t *mavlink_get_channel_status(uint8_t channel)
{
	Mavlink *m = Mavlink::get_instance(channel);

	if (m != nullptr) {
		return m->get_status();

	} else {
		return nullptr;
	}
}

/*
 * Internal function to give access to the channel buffer for each channel
 */
mavlink_message_t *mavlink_get_channel_buffer(uint8_t channel)
{
	Mavlink *m = Mavlink::get_instance(channel);

	if (m != nullptr) {
		return m->get_buffer();

	} else {
		return nullptr;
	}
}

static void usage();

bool Mavlink::_boot_complete = false;

Mavlink::Mavlink() :
	ModuleParams(nullptr)
{
	// initialise parameter cache
	mavlink_update_parameters();

	// save the current system- and component ID because we don't allow them to change during operation
	int sys_id = _param_mav_sys_id.get();

	if (sys_id > 0 && sys_id < 255) {
		mavlink_system.sysid = sys_id;
	}

	int comp_id = _param_mav_comp_id.get();

	if (comp_id > 0 && comp_id < 255) {
		mavlink_system.compid = comp_id;
	}
}

Mavlink::~Mavlink()
{
	perf_free(_loop_perf);
	perf_free(_loop_interval_perf);
	perf_free(_send_byte_error_perf);

	if (_task_running) {
		/* task wakes up every 10ms or so at the longest */
		_task_should_exit = true;

		/* wait for a second for the task to quit at our request */
		unsigned i = 0;

		do {
			/* wait 20ms */
			px4_usleep(20000);

			/* if we have given up, kill it */
			if (++i > 50) {
				//TODO store main task handle in Mavlink instance to allow killing task
				//task_delete(_mavlink_task);
				break;
			}
		} while (_task_running);
	}
}

void
Mavlink::mavlink_update_parameters()
{
	updateParams();

	int32_t proto = _param_mav_proto_ver.get();

	if (_protocol_version_switch != proto) {
		_protocol_version_switch = proto;
		set_proto_version(proto);
	}

	if (_param_mav_type.get() < 0 || _param_mav_type.get() >= MAV_TYPE_ENUM_END) {
		_param_mav_type.set(0);
		_param_mav_type.commit_no_notification();
		PX4_ERR("MAV_TYPE parameter invalid, resetting to 0.");
	}
}

void
Mavlink::set_channel()
{
	/* set channel according to instance id */
	switch (_instance_id) {
	case 0:
		_channel = MAVLINK_COMM_0;
		break;

	case 1:
		_channel = MAVLINK_COMM_1;
		break;

	case 2:
		_channel = MAVLINK_COMM_2;
		break;

	case 3:
		_channel = MAVLINK_COMM_3;
		break;
#ifdef MAVLINK_COMM_4

	case 4:
		_channel = MAVLINK_COMM_4;
		break;
#endif
#ifdef MAVLINK_COMM_5

	case 5:
		_channel = MAVLINK_COMM_5;
		break;
#endif
#ifdef MAVLINK_COMM_6

	case 6:
		_channel = MAVLINK_COMM_6;
		break;
#endif

	default:
		PX4_WARN("instance ID is out of range");
		px4_task_exit(1);
		break;
	}
}

void
Mavlink::set_instance_id()
{
	_instance_id = Mavlink::instance_count();
}

void
Mavlink::set_proto_version(unsigned version)
{
	if ((version == 1 || version == 0) &&
	    ((_protocol_version_switch == 0) || (_protocol_version_switch == 1))) {
		get_status()->flags |= MAVLINK_STATUS_FLAG_OUT_MAVLINK1;
		_protocol_version = 1;

	} else if (version == 2 &&
		   ((_protocol_version_switch == 0) || (_protocol_version_switch == 2))) {
		get_status()->flags &= ~(MAVLINK_STATUS_FLAG_OUT_MAVLINK1);
		_protocol_version = 2;
	}
}

int
Mavlink::instance_count()
{
	size_t inst_index = 0;
	Mavlink *inst;

	LL_FOREACH(::_mavlink_instances, inst) {
		inst_index++;
	}

	return inst_index;
}

Mavlink *
Mavlink::get_instance(int instance)
{
	Mavlink *inst;
	LL_FOREACH(::_mavlink_instances, inst) {
		if (instance == inst->get_instance_id()) {
			return inst;
		}
	}

	return nullptr;
}

Mavlink *
Mavlink::get_instance_for_device(const char *device_name)
{
	Mavlink *inst;

	LL_FOREACH(::_mavlink_instances, inst) {
		if (strcmp(inst->_device_name, device_name) == 0) {
			return inst;
		}
	}

	return nullptr;
}

Mavlink *
Mavlink::get_instance_for_network_port(unsigned long port)
{
	Mavlink *inst;

	LL_FOREACH(::_mavlink_instances, inst) {
		if (inst->_network_port == port) {
			return inst;
		}
	}

	return nullptr;
}

int
Mavlink::destroy_all_instances()
{
	/* start deleting from the end */
	Mavlink *inst_to_del = nullptr;
	Mavlink *next_inst = ::_mavlink_instances;

	unsigned iterations = 0;

	PX4_INFO("waiting for instances to stop");

	while (next_inst != nullptr) {
		inst_to_del = next_inst;
		next_inst = inst_to_del->next;

		/* set flag to stop thread and wait for all threads to finish */
		inst_to_del->_task_should_exit = true;

		while (inst_to_del->_task_running) {
			printf(".");
			fflush(stdout);
			px4_usleep(10000);
			iterations++;

			if (iterations > 1000) {
				PX4_ERR("Couldn't stop all mavlink instances.");
				return PX4_ERROR;
			}
		}

	}

	//we know all threads have exited, so it's safe to manipulate the linked list and delete objects.
	while (_mavlink_instances) {
		inst_to_del = _mavlink_instances;
		LL_DELETE(_mavlink_instances, inst_to_del);
		delete inst_to_del;
	}

	printf("\n");
	PX4_INFO("all instances stopped");
	return OK;
}

int
Mavlink::get_status_all_instances(bool show_streams_status)
{
	Mavlink *inst = ::_mavlink_instances;

	unsigned iterations = 0;

	while (inst != nullptr) {

		printf("\ninstance #%u:\n", iterations);

		if (show_streams_status) {
			inst->display_status_streams();

		} else {
			inst->display_status();
		}

		/* move on */
		inst = inst->next;
		iterations++;
	}

	/* return an error if there are no instances */
	return (iterations == 0);
}

bool
Mavlink::serial_instance_exists(const char *device_name, Mavlink *self)
{
	Mavlink *inst = ::_mavlink_instances;

	while (inst != nullptr) {

		/* don't compare with itself and with non serial instances*/
		if ((inst != self) && (inst->get_protocol() == SERIAL) && !strcmp(device_name, inst->_device_name)) {
			return true;
		}

		inst = inst->next;
	}

	return false;
}

void
Mavlink::forward_message(const mavlink_message_t *msg, Mavlink *self)
{
	Mavlink *inst;
	LL_FOREACH(_mavlink_instances, inst) {
		if (inst != self) {
			const mavlink_msg_entry_t *meta = mavlink_get_msg_entry(msg->msgid);

			int target_system_id = 0;
			int target_component_id = 0;

			// might be nullptr if message is unknown
			if (meta) {
				// Extract target system and target component if set
				if (meta->flags & MAV_MSG_ENTRY_FLAG_HAVE_TARGET_SYSTEM) {
					target_system_id = (_MAV_PAYLOAD(msg))[meta->target_system_ofs];
				}

				if (meta->flags & MAV_MSG_ENTRY_FLAG_HAVE_TARGET_COMPONENT) {
					target_component_id = (_MAV_PAYLOAD(msg))[meta->target_component_ofs];
				}
			}

			// We forward messages targetted at the same system, or addressed to all systems, or
			// if not target system is set.
			const bool target_system_id_ok =
				(target_system_id == 0 || target_system_id == self->get_system_id());

			// We forward messages that are targetting another component, or are addressed to all
			// components, or if the target component is not set.
			const bool target_component_id_ok =
				(target_component_id == 0 || target_component_id != self->get_component_id());

			// We don't forward heartbeats unless it's specifically enabled.
			const bool heartbeat_check_ok =
				(msg->msgid != MAVLINK_MSG_ID_HEARTBEAT || self->forward_heartbeats_enabled());

			if (target_system_id_ok && target_component_id_ok && heartbeat_check_ok) {

				inst->pass_message(msg);
			}
		}
	}
}

int
Mavlink::get_uart_fd(unsigned index)
{
	Mavlink *inst = get_instance(index);

	if (inst) {
		return inst->get_uart_fd();
	}

	return -1;
}

int
Mavlink::mavlink_open_uart(const int baud, const char *uart_name, const bool force_flow_control)
{
#ifndef B460800
#define B460800 460800
#endif

#ifndef B500000
#define B500000 500000
#endif

#ifndef B921600
#define B921600 921600
#endif

#ifndef B1000000
#define B1000000 1000000
#endif

	/* process baud rate */
	int speed;

	switch (baud) {
	case 0:      speed = B0;      break;

	case 50:     speed = B50;     break;

	case 75:     speed = B75;     break;

	case 110:    speed = B110;    break;

	case 134:    speed = B134;    break;

	case 150:    speed = B150;    break;

	case 200:    speed = B200;    break;

	case 300:    speed = B300;    break;

	case 600:    speed = B600;    break;

	case 1200:   speed = B1200;   break;

	case 1800:   speed = B1800;   break;

	case 2400:   speed = B2400;   break;

	case 4800:   speed = B4800;   break;

	case 9600:   speed = B9600;   break;

	case 19200:  speed = B19200;  break;

	case 38400:  speed = B38400;  break;

	case 57600:  speed = B57600;  break;

	case 115200: speed = B115200; break;

	case 230400: speed = B230400; break;

	case 460800: speed = B460800; break;

	case 500000: speed = B500000; break;

	case 921600: speed = B921600; break;

	case 1000000: speed = B1000000; break;

#ifdef B1500000

	case 1500000: speed = B1500000; break;
#endif

#ifdef B2000000

	case 2000000: speed = B2000000; break;
#endif

#ifdef B3000000

	case 3000000: speed = B3000000; break;
#endif

	default:
		PX4_ERR("Unsupported baudrate: %d\n\tsupported examples:\n\t9600, 19200, 38400, 57600\t\n115200\n230400\n460800\n500000\n921600\n1000000\n",
			baud);
		return -EINVAL;
	}

	/* back off 1800 ms to avoid running into the USB setup timing */
	while (_mode == MAVLINK_MODE_CONFIG &&
	       hrt_absolute_time() < 1800U * 1000U) {
		px4_usleep(50000);
	}

	/* open uart */
	_uart_fd = ::open(uart_name, O_RDWR | O_NOCTTY);

	/* if this is a config link, stay here and wait for it to open */
	if (_uart_fd < 0 && _mode == MAVLINK_MODE_CONFIG) {

		uORB::SubscriptionData<actuator_armed_s> armed_sub{ORB_ID(actuator_armed)};

		/* get the system arming state and abort on arming */
		while (_uart_fd < 0) {

			/* abort if an arming topic is published and system is armed */
			armed_sub.update();

			/* the system is now providing arming status feedback.
			 * instead of timing out, we resort to abort bringing
			 * up the terminal.
			 */
			if (armed_sub.get().armed) {
				/* this is not an error, but we are done */
				return -1;
			}

			int errcode = errno;
			/* ENOTCONN means that the USB device is not yet connected */
			px4_usleep(errcode == ENOTCONN ? 1000000 :  100000);
			_uart_fd = ::open(uart_name, O_RDWR | O_NOCTTY);
		}
	}

	if (_uart_fd < 0) {
		return _uart_fd;
	}

	/* Try to set baud rate */
	struct termios uart_config;
	int termios_state;
	_is_usb_uart = false;

	/* Initialize the uart config */
	if ((termios_state = tcgetattr(_uart_fd, &uart_config)) < 0) {
		PX4_ERR("ERR GET CONF %s: %d\n", uart_name, termios_state);
		::close(_uart_fd);
		return -1;
	}

	/* Clear ONLCR flag (which appends a CR for every LF) */
	uart_config.c_oflag &= ~ONLCR;

	/* USB serial is indicated by /dev/ttyACM0*/
	if (strcmp(uart_name, "/dev/ttyACM0") != OK && strcmp(uart_name, "/dev/ttyACM1") != OK) {

		/* Set baud rate */
		if (cfsetispeed(&uart_config, speed) < 0 || cfsetospeed(&uart_config, speed) < 0) {
			PX4_ERR("ERR SET BAUD %s: %d\n", uart_name, termios_state);
			::close(_uart_fd);
			return -1;
		}

	} else {
		_is_usb_uart = true;

		/* USB has no baudrate, but use a magic number for 'fast' */
		_baudrate = 2000000;

		set_telemetry_status_type(telemetry_status_s::LINK_TYPE_USB);
	}

#if defined(__PX4_LINUX) || defined(__PX4_DARWIN) || defined(__PX4_CYGWIN)
	/* Put in raw mode */
	cfmakeraw(&uart_config);
#endif

	if ((termios_state = tcsetattr(_uart_fd, TCSANOW, &uart_config)) < 0) {
		PX4_WARN("ERR SET CONF %s\n", uart_name);
		::close(_uart_fd);
		return -1;
	}

	/*
	 * Setup hardware flow control. If the port has no RTS pin this call will fail,
	 * which is not an issue, but requires a separate call so we can fail silently.
	*/

	/* setup output flow control */
	if (enable_flow_control(force_flow_control ? FLOW_CONTROL_ON : FLOW_CONTROL_AUTO)) {
		PX4_WARN("hardware flow control not supported");
	}

	return _uart_fd;
}

int
Mavlink::enable_flow_control(enum FLOW_CONTROL_MODE mode)
{
	// We can't do this on USB - skip
	if (_is_usb_uart) {
		_flow_control_mode = FLOW_CONTROL_OFF;
		return OK;
	}

	struct termios uart_config;

	int ret = tcgetattr(_uart_fd, &uart_config);

	if (mode) {
		uart_config.c_cflag |= CRTSCTS;

	} else {
		uart_config.c_cflag &= ~CRTSCTS;

	}

	ret = tcsetattr(_uart_fd, TCSANOW, &uart_config);

	if (!ret) {
		_flow_control_mode = mode;
	}

	return ret;
}

int
Mavlink::set_hil_enabled(bool hil_enabled)
{
	int ret = OK;

	/* enable HIL (only on links with sufficient bandwidth) */
	if (hil_enabled && !_hil_enabled && _datarate > 5000) {
		_hil_enabled = true;
		ret = configure_stream("HIL_ACTUATOR_CONTROLS", 200.0f);

		if (_param_sys_hitl.get() == 2) {		// Simulation in Hardware enabled ?
			configure_stream("GROUND_TRUTH", 25.0f); 	// HIL_STATE_QUATERNION to display the SIH

		} else {
			configure_stream("GROUND_TRUTH", 0.0f);
		}
	}

	/* disable HIL */
	if (!hil_enabled && _hil_enabled) {
		_hil_enabled = false;
		ret = configure_stream("HIL_ACTUATOR_CONTROLS", 0.0f);

		configure_stream("GROUND_TRUTH", 0.0f);
	}

	return ret;
}

unsigned
Mavlink::get_free_tx_buf()
{
	/*
	 * Check if the OS buffer is full and disable HW
	 * flow control if it continues to be full
	 */
	int buf_free = 0;

	// if we are using network sockets, return max length of one packet
	if (get_protocol() == UDP || get_protocol() == TCP) {
		return  1500;

	} else {
		// No FIONSPACE on Linux todo:use SIOCOUTQ  and queue size to emulate FIONSPACE
#if defined(__PX4_LINUX) || defined(__PX4_DARWIN) || defined(__PX4_CYGWIN)
		//Linux cp210x does not support TIOCOUTQ
		buf_free = 256;
#else
		(void) ioctl(_uart_fd, FIONSPACE, (unsigned long)&buf_free);
#endif

		if (_flow_control_mode == FLOW_CONTROL_AUTO && buf_free < FLOW_CONTROL_DISABLE_THRESHOLD) {
			/* Disable hardware flow control in FLOW_CONTROL_AUTO mode:
			 * if no successful write since a defined time
			 * and if the last try was not the last successful write
			 */
			if (_last_write_try_time != 0 &&
			    hrt_elapsed_time(&_last_write_success_time) > 500_ms &&
			    _last_write_success_time != _last_write_try_time) {

				enable_flow_control(FLOW_CONTROL_OFF);
			}
		}
	}

	return buf_free;
}

int
Mavlink::send_packet()
{
	int ret = -1;

	// only transmit after we've received messages
	if (!should_transmit()) {
		_buf_fill = 0;
	}

	// Only send packets if there is something in the buffer
	if (_buf_fill == 0) {
		pthread_mutex_unlock(&_send_mutex);
		return 0;
	}

	// send message to UART
	if (get_protocol() == SERIAL) {
		// check if there is space in the buffer, let it overflow else
		if (get_free_tx_buf() < _buf_fill) {
			// not enough space in buffer to send
			count_txerrbytes(_buf_fill);
			_buf_fill = 0;
			pthread_mutex_unlock(&_send_mutex);
			return -1;
		}

		ret = ::write(_uart_fd, _buf, _buf_fill);
	}

#if defined(CONFIG_NET) || defined(__PX4_POSIX)

	else if (get_protocol() == UDP) {

# if defined(CONFIG_NET)

		if (_src_addr_initialized) {
# endif // CONFIG_NET
			ret = sendto(_socket_fd, _buf, _buf_fill, 0, (struct sockaddr *)&_src_addr, sizeof(_src_addr));
# if defined(CONFIG_NET)
		}

# endif // CONFIG_NET

		if ((_mode != MAVLINK_MODE_ONBOARD) && broadcast_enabled() &&
		    (!get_client_source_initialized() || (hrt_elapsed_time(&_tstatus.heartbeat_time) > 3_s))) {

			if (!_broadcast_address_found) {
				find_broadcast_address();
			}

			if (_broadcast_address_found && _buf_fill > 0) {

				int bret = sendto(_socket_fd, _buf, _buf_fill, 0, (struct sockaddr *)&_bcast_addr, sizeof(_bcast_addr));

				if (bret <= 0) {
					if (!_broadcast_failed_warned) {
						PX4_ERR("sending broadcast failed, errno: %d: %s", errno, strerror(errno));
						_broadcast_failed_warned = true;
					}

				} else {
					_broadcast_failed_warned = false;
				}
			}
		}

	} else if (get_protocol() == TCP) {
		/* not implemented, but possible to do so */
		PX4_ERR("TCP transport pending implementation");
	}

#endif // CONFIG_NET || __PX4_POSIX

	if (ret != (int)_buf_fill) {
		count_txerrbytes(_buf_fill);

	} else {
		_last_write_success_time = _last_write_try_time;
		count_txbytes(_buf_fill);
	}

	_buf_fill = 0;

	pthread_mutex_unlock(&_send_mutex);
	return ret;
}

void
Mavlink::send_bytes(const uint8_t *buf, unsigned packet_len)
{
<<<<<<< HEAD
	if (_buf_fill + packet_len < sizeof(_buf)) {
		memcpy(&_buf[_buf_fill], buf, packet_len);
		_buf_fill += packet_len;
=======
	_last_write_try_time = hrt_absolute_time();

	if (_mavlink_start_time == 0) {
		_mavlink_start_time = _last_write_try_time;
	}

	if (get_protocol() == SERIAL) {
		/* check if there is space in the buffer, let it overflow else */
		unsigned buf_free = get_free_tx_buf();

		if (buf_free < packet_len) {
			/* not enough space in buffer to send */
			count_txerrbytes(packet_len);
			return;
		}
	}

	size_t ret = -1;

	/* send message to UART */
	if (get_protocol() == SERIAL) {
		ret = ::write(_uart_fd, buf, packet_len);
	}

#if defined(CONFIG_NET) || defined(__PX4_POSIX)

	else {
		if (_network_buf_len + packet_len < sizeof(_network_buf) / sizeof(_network_buf[0])) {
			memcpy(&_network_buf[_network_buf_len], buf, packet_len);
			_network_buf_len += packet_len;

			ret = packet_len;
		}
	}

#endif

	if (ret != (size_t) packet_len) {
		count_txerrbytes(packet_len);
>>>>>>> 494f35d5

	} else {
		perf_count(_send_byte_error_perf);
	}
}

void
Mavlink::find_broadcast_address()
{
#if defined(__PX4_LINUX) || defined(__PX4_DARWIN) || defined(__PX4_CYGWIN)
	struct ifconf ifconf;
	int ret;

#if defined(__APPLE__) && defined(__MACH__) || defined(__CYGWIN__)
	// On Mac, we can't determine the required buffer
	// size in advance, so we just use what tends to work.
	ifconf.ifc_len = 1024;
#else
	// On Linux, we can determine the required size of the
	// buffer first by providing NULL to ifc_req.
	ifconf.ifc_req = nullptr;
	ifconf.ifc_len = 0;

	ret = ioctl(_socket_fd, SIOCGIFCONF, &ifconf);

	if (ret != 0) {
		PX4_WARN("getting required buffer size failed");
		return;
	}

#endif

	PX4_DEBUG("need to allocate %d bytes", ifconf.ifc_len);

	// Allocate buffer.
	ifconf.ifc_req = (struct ifreq *)(new uint8_t[ifconf.ifc_len]);

	if (ifconf.ifc_req == nullptr) {
		PX4_ERR("Could not allocate ifconf buffer");
		return;
	}

	memset(ifconf.ifc_req, 0, ifconf.ifc_len);

	ret = ioctl(_socket_fd, SIOCGIFCONF, &ifconf);

	if (ret != 0) {
		PX4_ERR("getting network config failed");
		delete[] ifconf.ifc_req;
		return;
	}

	int offset = 0;
	// Later used to point to next network interface in buffer.
	struct ifreq *cur_ifreq = (struct ifreq *) & (((uint8_t *)ifconf.ifc_req)[offset]);

	// The ugly `for` construct is used because it allows to use
	// `continue` and `break`.
	for (;
	     offset < ifconf.ifc_len;
#if defined(__APPLE__) && defined(__MACH__)
	     // On Mac, to get to next entry in buffer, jump by the size of
	     // the interface name size plus whatever is greater, either the
	     // sizeof sockaddr or ifr_addr.sa_len.
	     offset += IF_NAMESIZE
		       + (sizeof(struct sockaddr) > cur_ifreq->ifr_addr.sa_len ?
			  sizeof(struct sockaddr) : cur_ifreq->ifr_addr.sa_len)
#else
	     // On Linux, it's much easier to traverse the buffer, every entry
	     // has the constant length.
	     offset += sizeof(struct ifreq)
#endif
	    ) {
		// Point to next network interface in buffer.
		cur_ifreq = (struct ifreq *) & (((uint8_t *)ifconf.ifc_req)[offset]);

		PX4_DEBUG("looking at %s", cur_ifreq->ifr_name);

		// ignore loopback network
		if (strcmp(cur_ifreq->ifr_name, "lo") == 0 ||
		    strcmp(cur_ifreq->ifr_name, "lo0") == 0 ||
		    strcmp(cur_ifreq->ifr_name, "lo1") == 0 ||
		    strcmp(cur_ifreq->ifr_name, "lo2") == 0) {
			PX4_DEBUG("skipping loopback");
			continue;
		}

		struct in_addr &sin_addr = ((struct sockaddr_in *)&cur_ifreq->ifr_addr)->sin_addr;

		// Accept network interfaces to local network only. This means it's an IP starting with:
		// 192./172./10.
		// Also see https://tools.ietf.org/html/rfc1918#section-3

		uint8_t first_byte = sin_addr.s_addr & 0xFF;

		if (first_byte != 192 && first_byte != 172 && first_byte != 10) {
			continue;
		}

		if (!_broadcast_address_found) {
			const struct in_addr netmask_addr = query_netmask_addr(_socket_fd, *cur_ifreq);
			const struct in_addr broadcast_addr = compute_broadcast_addr(sin_addr, netmask_addr);

			if (_interface_name && strstr(cur_ifreq->ifr_name, _interface_name) == nullptr) { continue; }

			PX4_INFO("using network interface %s, IP: %s", cur_ifreq->ifr_name, inet_ntoa(sin_addr));
			PX4_INFO("with netmask: %s", inet_ntoa(netmask_addr));
			PX4_INFO("and broadcast IP: %s", inet_ntoa(broadcast_addr));

			_bcast_addr.sin_family = AF_INET;
			_bcast_addr.sin_addr = broadcast_addr;

			_broadcast_address_found = true;

		} else {
			PX4_DEBUG("ignoring additional network interface %s, IP:  %s",
				  cur_ifreq->ifr_name, inet_ntoa(sin_addr));
		}
	}

#elif defined (CONFIG_NET) && defined (__PX4_NUTTX)
	int ret;

	PX4_INFO("using network interface");

	struct in_addr eth_addr;
	struct in_addr bc_addr;
	struct in_addr netmask_addr;
	ret = netlib_get_ipv4addr("eth0", &eth_addr);

	if (ret != 0) {
		PX4_ERR("getting network config failed");
		return;
	}

	ret = netlib_get_ipv4netmask("eth0", &netmask_addr);

	if (ret != 0) {
		PX4_ERR("getting network config failed");
		return;
	}

	PX4_INFO("ipv4addr IP: %s", inet_ntoa(eth_addr));
	PX4_INFO("netmask_addr IP: %s", inet_ntoa(netmask_addr));

	bc_addr.s_addr = eth_addr.s_addr | ~(netmask_addr.s_addr);

	if (!_broadcast_address_found) {
		PX4_INFO("using network interface %s, IP: %s", "eth0", inet_ntoa(eth_addr));

		//struct in_addr &bc_addr = ((struct sockaddr_in *)&bc_ifreq.ifr_broadaddr)->sin_addr;
		PX4_INFO("with broadcast IP: %s", inet_ntoa(bc_addr));

		_bcast_addr.sin_family = AF_INET;
		_bcast_addr.sin_addr = bc_addr;

		_broadcast_address_found = true;
	}

#endif

#if defined (__PX4_LINUX) || defined (__PX4_DARWIN) || (defined (CONFIG_NET) && defined (__PX4_NUTTX))

	if (_broadcast_address_found) {
		_bcast_addr.sin_port = htons(_remote_port);

		int broadcast_opt = 1;

		if (setsockopt(_socket_fd, SOL_SOCKET, SO_BROADCAST, &broadcast_opt, sizeof(broadcast_opt)) < 0) {
			PX4_WARN("setting broadcast permission failed");
		}

		_broadcast_address_not_found_warned = false;

	} else {
		if (!_broadcast_address_not_found_warned) {
			PX4_WARN("no broadcasting address found");
			_broadcast_address_not_found_warned = true;
		}
	}

#if defined (__PX4_LINUX) || defined (__PX4_DARWIN)
	delete[] ifconf.ifc_req;
#endif

#endif
}

#ifdef __PX4_POSIX
const in_addr
Mavlink::query_netmask_addr(const int socket_fd, const ifreq &ifreq)
{
	struct ifreq netmask_ifreq;
	memset(&netmask_ifreq, 0, sizeof(netmask_ifreq));
	strncpy(netmask_ifreq.ifr_name, ifreq.ifr_name, IF_NAMESIZE);
	ioctl(socket_fd, SIOCGIFNETMASK, &netmask_ifreq);

	return ((struct sockaddr_in *)&netmask_ifreq.ifr_addr)->sin_addr;
}

const in_addr
Mavlink::compute_broadcast_addr(const in_addr &host_addr, const in_addr &netmask_addr)
{
	struct in_addr broadcast_addr;
	broadcast_addr.s_addr = ~netmask_addr.s_addr | host_addr.s_addr;

	return broadcast_addr;
}
#endif

void
Mavlink::init_udp()
{
#if defined (__PX4_LINUX) || defined (__PX4_DARWIN) || defined(__PX4_CYGWIN) || defined(CONFIG_NET)

	PX4_DEBUG("Setting up UDP with port %d", _network_port);

	_myaddr.sin_family = AF_INET;
	_myaddr.sin_addr.s_addr = htonl(INADDR_ANY);
	_myaddr.sin_port = htons(_network_port);

	if ((_socket_fd = socket(AF_INET, SOCK_DGRAM, 0)) < 0) {
		PX4_WARN("create socket failed: %s", strerror(errno));
		return;
	}

	if (bind(_socket_fd, (struct sockaddr *)&_myaddr, sizeof(_myaddr)) < 0) {
		PX4_WARN("bind failed: %s", strerror(errno));
		return;
	}

	/* set default target address, but not for onboard mode (will be set on first received packet) */
	if (!_src_addr_initialized) {
		_src_addr.sin_family = AF_INET;
		inet_aton("127.0.0.1", &_src_addr.sin_addr);
	}

	_src_addr.sin_port = htons(_remote_port);

#endif
}

void
Mavlink::handle_message(const mavlink_message_t *msg)
{
	/*
	 *  NOTE: this is called from the receiver thread
	 */

	if (get_forwarding_on()) {
		/* forward any messages to other mavlink instances */
		Mavlink::forward_message(msg, this);
	}
}

void
Mavlink::send_statustext_info(const char *string)
{
	mavlink_log_info(&_mavlink_log_pub, "%s", string);
}

void
Mavlink::send_statustext_critical(const char *string)
{
	mavlink_log_critical(&_mavlink_log_pub, "%s", string);
}

void
Mavlink::send_statustext_emergency(const char *string)
{
	mavlink_log_emergency(&_mavlink_log_pub, "%s", string);
}

void
Mavlink::send_autopilot_capabilites()
{
	struct vehicle_status_s status;

	MavlinkOrbSubscription *status_sub = this->add_orb_subscription(ORB_ID(vehicle_status));

	if (status_sub->update(&status)) {
		mavlink_autopilot_version_t msg = {};

		msg.capabilities = MAV_PROTOCOL_CAPABILITY_MISSION_FLOAT;
		msg.capabilities |= MAV_PROTOCOL_CAPABILITY_MISSION_INT;
		msg.capabilities |= MAV_PROTOCOL_CAPABILITY_PARAM_FLOAT;
		msg.capabilities |= MAV_PROTOCOL_CAPABILITY_COMMAND_INT;
		msg.capabilities |= MAV_PROTOCOL_CAPABILITY_FTP;
		msg.capabilities |= MAV_PROTOCOL_CAPABILITY_SET_ATTITUDE_TARGET;
		msg.capabilities |= MAV_PROTOCOL_CAPABILITY_SET_POSITION_TARGET_LOCAL_NED;
		msg.capabilities |= MAV_PROTOCOL_CAPABILITY_SET_ACTUATOR_TARGET;
		msg.capabilities |= MAV_PROTOCOL_CAPABILITY_MAVLINK2;
		msg.capabilities |= MAV_PROTOCOL_CAPABILITY_MISSION_FENCE;
		msg.capabilities |= MAV_PROTOCOL_CAPABILITY_MISSION_RALLY;
		msg.flight_sw_version = px4_firmware_version();
		msg.middleware_sw_version = px4_firmware_version();
		msg.os_sw_version = px4_os_version();
		msg.board_version = px4_board_version();
		/* use only first 5 bytes of git hash for firmware version */
		const uint64_t fw_git_version_binary = px4_firmware_version_binary() & 0xFFFFFFFFFF000000;
		const uint64_t fw_vendor_version = px4_firmware_vendor_version() >> 8;
		constexpr size_t fw_vendor_version_length = 3;
		memcpy(&msg.flight_custom_version, &fw_git_version_binary, sizeof(msg.flight_custom_version));
		memcpy(&msg.flight_custom_version, &fw_vendor_version, fw_vendor_version_length);
		memcpy(&msg.middleware_custom_version, &fw_git_version_binary, sizeof(msg.middleware_custom_version));
		uint64_t os_git_version_binary = px4_os_version_binary();
		memcpy(&msg.os_custom_version, &os_git_version_binary, sizeof(msg.os_custom_version));
#ifdef CONFIG_CDCACM_VENDORID
		msg.vendor_id = CONFIG_CDCACM_VENDORID;
#else
		msg.vendor_id = 0;
#endif
#ifdef CONFIG_CDCACM_PRODUCTID
		msg.product_id = CONFIG_CDCACM_PRODUCTID;
#else
		msg.product_id = 0;
#endif
		uuid_uint32_t uid;
		board_get_uuid32(uid);
		msg.uid = (((uint64_t)uid[PX4_CPU_UUID_WORD32_UNIQUE_M]) << 32) | uid[PX4_CPU_UUID_WORD32_UNIQUE_H];

#ifndef BOARD_HAS_NO_UUID
		px4_guid_t px4_guid;
		board_get_px4_guid(px4_guid);
		static_assert(sizeof(px4_guid_t) == sizeof(msg.uid2), "GUID byte length mismatch");
		memcpy(&msg.uid2, &px4_guid, sizeof(msg.uid2));
#endif /* BOARD_HAS_NO_UUID */

#ifdef CONFIG_ARCH_BOARD_PX4_SITL
		// To avoid that multiple SITL instances have the same UUID, we add the mavlink
		// system ID. We subtract 1, so that the first UUID remains unchanged given the
		// default system ID is 1.
		//
		// Note that the UUID show in `ver` will still be the same for all instances.
		msg.uid += mavlink_system.sysid - 1;
		msg.uid2[0] += mavlink_system.sysid - 1;
#endif /* CONFIG_ARCH_BOARD_PX4_SITL */
		mavlink_msg_autopilot_version_send_struct(get_channel(), &msg);
	}
}

void
Mavlink::send_protocol_version()
{
	mavlink_protocol_version_t msg = {};

	msg.version = _protocol_version * 100;
	msg.min_version = 100;
	msg.max_version = 200;
	uint64_t mavlink_lib_git_version_binary = px4_mavlink_lib_version_binary();
	// TODO add when available
	//memcpy(&msg.spec_version_hash, &mavlink_spec_git_version_binary, sizeof(msg.spec_version_hash));
	memcpy(&msg.library_version_hash, &mavlink_lib_git_version_binary, sizeof(msg.library_version_hash));

	// Switch to MAVLink 2
	int curr_proto_ver = _protocol_version;
	set_proto_version(2);
	// Send response - if it passes through the link its fine to use MAVLink 2
	mavlink_msg_protocol_version_send_struct(get_channel(), &msg);
	// Reset to previous value
	set_proto_version(curr_proto_ver);
}

MavlinkOrbSubscription *
Mavlink::add_orb_subscription(const orb_id_t topic, int instance, bool disable_sharing)
{
	if (!disable_sharing) {
		/* check if already subscribed to this topic */
		for (MavlinkOrbSubscription *sub : _subscriptions) {
			if (sub->get_topic() == topic && sub->get_instance() == instance) {
				/* already subscribed */
				return sub;
			}
		}
	}

	/* add new subscription */
	MavlinkOrbSubscription *sub_new = new MavlinkOrbSubscription(topic, instance);

	_subscriptions.add(sub_new);

	return sub_new;
}

int
Mavlink::configure_stream(const char *stream_name, const float rate)
{
	PX4_DEBUG("configure_stream(%s, %.3f)", stream_name, (double)rate);

	/* calculate interval in us, -1 means unlimited stream, 0 means disabled */
	int interval = 0;

	if (rate > 0.000001f) {
		interval = (1000000.0f / rate);

	} else if (rate < 0.0f) {
		interval = -1;
	}

	for (const auto &stream : _streams) {
		if (strcmp(stream_name, stream->get_name()) == 0) {
			if (interval != 0) {
				/* set new interval */
				stream->set_interval(interval);

			} else {
				/* delete stream */
				_streams.deleteNode(stream);
				return OK; // must finish with loop after node is deleted
			}

			return OK;
		}
	}

	if (interval == 0) {
		/* stream was not active and is requested to be disabled, do nothing */
		return OK;
	}

	// search for stream with specified name in supported streams list
	// create new instance if found
	MavlinkStream *stream = create_mavlink_stream(stream_name, this);

	if (stream != nullptr) {
		stream->set_interval(interval);
		_streams.add(stream);

		return OK;
	}

	/* if we reach here, the stream list does not contain the stream */
	PX4_WARN("stream %s not found", stream_name);

	return PX4_ERROR;
}

void
Mavlink::configure_stream_threadsafe(const char *stream_name, const float rate)
{
	/* orb subscription must be done from the main thread,
	 * set _subscribe_to_stream and _subscribe_to_stream_rate fields
	 * which polled in mavlink main loop */
	if (!_task_should_exit) {
		/* wait for previous subscription completion */
		while (_subscribe_to_stream != nullptr) {
			px4_usleep(MAIN_LOOP_DELAY / 2);
		}

		/* copy stream name */
		unsigned n = strlen(stream_name) + 1;
		char *s = new char[n];
		strcpy(s, stream_name);

		/* set subscription task */
		_subscribe_to_stream_rate = rate;
		_subscribe_to_stream = s;

		/* wait for subscription */
		do {
			px4_usleep(MAIN_LOOP_DELAY / 2);
		} while (_subscribe_to_stream != nullptr);

		delete[] s;
	}
}

int
Mavlink::message_buffer_init(int size)
{
	_message_buffer.size = size;
	_message_buffer.write_ptr = 0;
	_message_buffer.read_ptr = 0;
	_message_buffer.data = (char *)malloc(_message_buffer.size);

	int ret;

	if (_message_buffer.data == nullptr) {
		ret = PX4_ERROR;
		_message_buffer.size = 0;

	} else {
		ret = OK;
	}

	return ret;
}

void
Mavlink::message_buffer_destroy()
{
	_message_buffer.size = 0;
	_message_buffer.write_ptr = 0;
	_message_buffer.read_ptr = 0;
	free(_message_buffer.data);
}

int
Mavlink::message_buffer_count()
{
	int n = _message_buffer.write_ptr - _message_buffer.read_ptr;

	if (n < 0) {
		n += _message_buffer.size;
	}

	return n;
}

bool
Mavlink::message_buffer_write(const void *ptr, int size)
{
	// bytes available to write
	int available = _message_buffer.read_ptr - _message_buffer.write_ptr - 1;

	if (available < 0) {
		available += _message_buffer.size;
	}

	if (size > available) {
		// buffer overflow
		return false;
	}

	char *c = (char *) ptr;
	int n = _message_buffer.size - _message_buffer.write_ptr;	// bytes to end of the buffer

	if (n < size) {
		// message goes over end of the buffer
		memcpy(&(_message_buffer.data[_message_buffer.write_ptr]), c, n);
		_message_buffer.write_ptr = 0;

	} else {
		n = 0;
	}

	// now: n = bytes already written
	int p = size - n;	// number of bytes to write
	memcpy(&(_message_buffer.data[_message_buffer.write_ptr]), &(c[n]), p);
	_message_buffer.write_ptr = (_message_buffer.write_ptr + p) % _message_buffer.size;
	return true;
}

int
Mavlink::message_buffer_get_ptr(void **ptr, bool *is_part)
{
	// bytes available to read
	int available = _message_buffer.write_ptr - _message_buffer.read_ptr;

	if (available == 0) {
		return 0;	// buffer is empty
	}

	int n = 0;

	if (available > 0) {
		// read pointer is before write pointer, all available bytes can be read
		n = available;
		*is_part = false;

	} else {
		// read pointer is after write pointer, read bytes from read_ptr to end of the buffer
		n = _message_buffer.size - _message_buffer.read_ptr;
		*is_part = _message_buffer.write_ptr > 0;
	}

	*ptr = &(_message_buffer.data[_message_buffer.read_ptr]);
	return n;
}

void
Mavlink::pass_message(const mavlink_message_t *msg)
{
	if (_forwarding_on) {
		/* size is 8 bytes plus variable payload */
		int size = MAVLINK_NUM_NON_PAYLOAD_BYTES + msg->len;
		pthread_mutex_lock(&_message_buffer_mutex);
		message_buffer_write(msg, size);
		pthread_mutex_unlock(&_message_buffer_mutex);
	}
}

MavlinkShell *
Mavlink::get_shell()
{
	if (!_mavlink_shell) {
		_mavlink_shell = new MavlinkShell();

		if (!_mavlink_shell) {
			PX4_ERR("Failed to allocate a shell");

		} else {
			int ret = _mavlink_shell->start();

			if (ret != 0) {
				PX4_ERR("Failed to start shell (%i)", ret);
				delete _mavlink_shell;
				_mavlink_shell = nullptr;
			}
		}
	}

	return _mavlink_shell;
}

void
Mavlink::close_shell()
{
	if (_mavlink_shell) {
		delete _mavlink_shell;
		_mavlink_shell = nullptr;
	}
}

void
Mavlink::update_rate_mult()
{
	float const_rate = 0.0f;
	float rate = 0.0f;

	/* scale down rates if their theoretical bandwidth is exceeding the link bandwidth */
	for (const auto &stream : _streams) {
		if (stream->const_rate()) {
			const_rate += (stream->get_interval() > 0) ? stream->get_size_avg() * 1000000.0f / stream->get_interval() : 0;

		} else {
			rate += (stream->get_interval() > 0) ? stream->get_size_avg() * 1000000.0f / stream->get_interval() : 0;
		}
	}

	float mavlink_ulog_streaming_rate_inv = 1.0f;

	if (_mavlink_ulog) {
		mavlink_ulog_streaming_rate_inv = 1.0f - _mavlink_ulog->current_data_rate();
	}

	/* scale up and down as the link permits */
	float bandwidth_mult = (float)(_datarate * mavlink_ulog_streaming_rate_inv - const_rate) / rate;

	/* if we do not have flow control, limit to the set data rate */
	if (!get_flow_control_enabled()) {
		bandwidth_mult = fminf(1.0f, bandwidth_mult);
	}

	float hardware_mult = 1.0f;

	/* scale down if we have a TX err rate suggesting link congestion */
	if (_tstatus.rate_txerr > 0.0f && !_radio_status_critical) {
		hardware_mult = (_tstatus.rate_tx) / (_tstatus.rate_tx + _tstatus.rate_txerr);

	} else if (_radio_status_available) {

		// check for RADIO_STATUS timeout and reset
		if (hrt_elapsed_time(&_rstatus.timestamp) > 5_s) {
			PX4_ERR("instance %d: RADIO_STATUS timeout", _instance_id);
			set_telemetry_status_type(telemetry_status_s::LINK_TYPE_GENERIC);

			_radio_status_available = false;
			_radio_status_critical = false;
			_radio_status_mult = 1.0f;
		}

		hardware_mult *= _radio_status_mult;
	}

	/* pick the minimum from bandwidth mult and hardware mult as limit */
	_rate_mult = fminf(bandwidth_mult, hardware_mult);

	/* ensure the rate multiplier never drops below 5% so that something is always sent */
	_rate_mult = math::constrain(_rate_mult, 0.05f, 1.0f);
}

void
Mavlink::update_radio_status(const radio_status_s &radio_status)
{
	_rstatus = radio_status;
	set_telemetry_status_type(telemetry_status_s::LINK_TYPE_3DR_RADIO);

	/* check hardware limits */
	_radio_status_available = true;
	_radio_status_critical = (radio_status.txbuf < RADIO_BUFFER_LOW_PERCENTAGE);

	if (radio_status.txbuf < RADIO_BUFFER_CRITICAL_LOW_PERCENTAGE) {
		/* this indicates link congestion, reduce rate by 20% */
		_radio_status_mult *= 0.80f;

	} else if (radio_status.txbuf < RADIO_BUFFER_LOW_PERCENTAGE) {
		/* this indicates link congestion, reduce rate by 2.5% */
		_radio_status_mult *= 0.975f;

	} else if (radio_status.txbuf > RADIO_BUFFER_HALF_PERCENTAGE) {
		/* this indicates spare bandwidth, increase by 2.5% */
		_radio_status_mult *= 1.025f;
	}
}

int
Mavlink::configure_streams_to_default(const char *configure_single_stream)
{
	int ret = 0;
	bool stream_configured = false;

	auto configure_stream_local =
	[&stream_configured, configure_single_stream, &ret, this](const char *stream_name, float rate) {
		if (!configure_single_stream || strcmp(configure_single_stream, stream_name) == 0) {
			int ret_local = configure_stream(stream_name, rate);

			if (ret_local != 0) {
				ret = ret_local;
			}

			stream_configured = true;
		}
	};

	const float unlimited_rate = -1.0f;

	switch (_mode) {
	case MAVLINK_MODE_NORMAL:
		configure_stream_local("ADSB_VEHICLE", unlimited_rate);
		configure_stream_local("ALTITUDE", 1.0f);
		configure_stream_local("ATTITUDE", 20.0f);
		configure_stream_local("ATTITUDE_TARGET", 2.0f);
		configure_stream_local("CAMERA_IMAGE_CAPTURED", unlimited_rate);
		configure_stream_local("COLLISION", unlimited_rate);
		configure_stream_local("DEBUG", 1.0f);
		configure_stream_local("DEBUG_FLOAT_ARRAY", 1.0f);
		configure_stream_local("DEBUG_VECT", 1.0f);
		configure_stream_local("DISTANCE_SENSOR", 0.5f);
		configure_stream_local("ESTIMATOR_STATUS", 0.5f);
		configure_stream_local("EXTENDED_SYS_STATE", 1.0f);
		configure_stream_local("GLOBAL_POSITION_INT", 5.0f);
		configure_stream_local("GPS2_RAW", 1.0f);
		configure_stream_local("GPS_RAW_INT", 1.0f);
		configure_stream_local("HIGHRES_IMU", 1.5f);
		configure_stream_local("HOME_POSITION", 0.5f);
		configure_stream_local("LOCAL_POSITION_NED", 1.0f);
		configure_stream_local("NAMED_VALUE_FLOAT", 1.0f);
		configure_stream_local("NAV_CONTROLLER_OUTPUT", 1.5f);
		configure_stream_local("OBSTACLE_DISTANCE", 5.0f);
		configure_stream_local("ODOMETRY", 3.0f);
		configure_stream_local("OPTICAL_FLOW_RAD", 1.0f);
		configure_stream_local("ORBIT_EXECUTION_STATUS", 5.0f);
		configure_stream_local("PING", 0.1f);
		configure_stream_local("POSITION_TARGET_GLOBAL_INT", 1.5f);
		configure_stream_local("POSITION_TARGET_LOCAL_NED", 1.5f);
		configure_stream_local("RC_CHANNELS", 5.0f);
		configure_stream_local("SERVO_OUTPUT_RAW_0", 1.0f);
		configure_stream_local("SYS_STATUS", 1.0f);
		configure_stream_local("TRAJECTORY_REPRESENTATION_WAYPOINTS", 5.0f);
		configure_stream_local("UTM_GLOBAL_POSITION", 1.0f);
		configure_stream_local("VFR_HUD", 4.0f);
		configure_stream_local("WIND_COV", 1.0f);
		configure_stream_local("BATTERY_STATUS", 0.5f);
		break;

	case MAVLINK_MODE_ONBOARD:
		configure_stream_local("ACTUATOR_CONTROL_TARGET0", 10.0f);
		configure_stream_local("ADSB_VEHICLE", unlimited_rate);
		configure_stream_local("ALTITUDE", 10.0f);
		configure_stream_local("ATTITUDE", 100.0f);
		configure_stream_local("ATTITUDE_QUATERNION", 50.0f);
		configure_stream_local("ATTITUDE_TARGET", 10.0f);
		configure_stream_local("CAMERA_CAPTURE", 2.0f);
		configure_stream_local("CAMERA_IMAGE_CAPTURED", unlimited_rate);
		configure_stream_local("CAMERA_TRIGGER", unlimited_rate);
		configure_stream_local("COLLISION", unlimited_rate);
		configure_stream_local("DEBUG", 10.0f);
		configure_stream_local("DEBUG_FLOAT_ARRAY", 10.0f);
		configure_stream_local("DEBUG_VECT", 10.0f);
		configure_stream_local("DISTANCE_SENSOR", 10.0f);
		configure_stream_local("ESTIMATOR_STATUS", 1.0f);
		configure_stream_local("EXTENDED_SYS_STATE", 5.0f);
		configure_stream_local("GLOBAL_POSITION_INT", 50.0f);
		configure_stream_local("GPS2_RAW", unlimited_rate);
		configure_stream_local("GPS_RAW_INT", unlimited_rate);
		configure_stream_local("HIGHRES_IMU", 50.0f);
		configure_stream_local("HOME_POSITION", 0.5f);
		configure_stream_local("LOCAL_POSITION_NED", 30.0f);
		configure_stream_local("NAMED_VALUE_FLOAT", 10.0f);
		configure_stream_local("NAV_CONTROLLER_OUTPUT", 10.0f);
		configure_stream_local("ODOMETRY", 30.0f);
		configure_stream_local("OPTICAL_FLOW_RAD", 10.0f);
		configure_stream_local("ORBIT_EXECUTION_STATUS", 5.0f);
		configure_stream_local("PING", 1.0f);
		configure_stream_local("POSITION_TARGET_GLOBAL_INT", 10.0f);
		configure_stream_local("POSITION_TARGET_LOCAL_NED", 10.0f);
		configure_stream_local("RC_CHANNELS", 20.0f);
		configure_stream_local("SERVO_OUTPUT_RAW_0", 10.0f);
		configure_stream_local("SYS_STATUS", 5.0f);
		configure_stream_local("SYSTEM_TIME", 1.0f);
		configure_stream_local("TIMESYNC", 10.0f);
		configure_stream_local("TRAJECTORY_REPRESENTATION_WAYPOINTS", 5.0f);
		configure_stream_local("UTM_GLOBAL_POSITION", 1.0f);
		configure_stream_local("VFR_HUD", 10.0f);
		configure_stream_local("WIND_COV", 10.0f);
		configure_stream_local("BATTERY_STATUS", 0.5f);
		break;

	case MAVLINK_MODE_EXTVISION:
		configure_stream_local("HIGHRES_IMU", unlimited_rate);		// for VIO
		configure_stream_local("TIMESYNC", 10.0f);

	// FALLTHROUGH
	case MAVLINK_MODE_EXTVISIONMIN:
		configure_stream_local("ADSB_VEHICLE", unlimited_rate);
		configure_stream_local("ALTITUDE", 10.0f);
		configure_stream_local("ATTITUDE", 20.0f);
		configure_stream_local("ATTITUDE_TARGET", 2.0f);
		configure_stream_local("CAMERA_IMAGE_CAPTURED", unlimited_rate);
		configure_stream_local("CAMERA_TRIGGER", unlimited_rate);
		configure_stream_local("COLLISION", unlimited_rate);
		configure_stream_local("DEBUG", 1.0f);
		configure_stream_local("DEBUG_FLOAT_ARRAY", 1.0f);
		configure_stream_local("DEBUG_VECT", 1.0f);
		configure_stream_local("DISTANCE_SENSOR", 10.0f);
		configure_stream_local("ESTIMATOR_STATUS", 1.0f);
		configure_stream_local("EXTENDED_SYS_STATE", 1.0f);
		configure_stream_local("GLOBAL_POSITION_INT", 5.0f);
		configure_stream_local("GPS2_RAW", 1.0f);
		configure_stream_local("GPS_RAW_INT", 1.0f);
		configure_stream_local("HOME_POSITION", 0.5f);
		configure_stream_local("LOCAL_POSITION_NED", 30.0f);
		configure_stream_local("NAMED_VALUE_FLOAT", 1.0f);
		configure_stream_local("NAV_CONTROLLER_OUTPUT", 1.5f);
		configure_stream_local("ODOMETRY", 30.0f);
		configure_stream_local("OPTICAL_FLOW_RAD", 1.0f);
		configure_stream_local("ORBIT_EXECUTION_STATUS", 5.0f);
		configure_stream_local("PING", 0.1f);
		configure_stream_local("POSITION_TARGET_GLOBAL_INT", 1.5f);
		configure_stream_local("POSITION_TARGET_LOCAL_NED", 1.5f);
		configure_stream_local("RC_CHANNELS", 5.0f);
		configure_stream_local("SERVO_OUTPUT_RAW_0", 1.0f);
		configure_stream_local("SYS_STATUS", 5.0f);
		configure_stream_local("TRAJECTORY_REPRESENTATION_WAYPOINTS", 5.0f);
		configure_stream_local("UTM_GLOBAL_POSITION", 1.0f);
		configure_stream_local("VFR_HUD", 4.0f);
		configure_stream_local("WIND_COV", 1.0f);
		configure_stream_local("BATTERY_STATUS", 0.5f);
		break;


	case MAVLINK_MODE_OSD:
		configure_stream_local("ALTITUDE", 10.0f);
		configure_stream_local("ATTITUDE", 25.0f);
		configure_stream_local("ATTITUDE_TARGET", 10.0f);
		configure_stream_local("ESTIMATOR_STATUS", 1.0f);
		configure_stream_local("EXTENDED_SYS_STATE", 1.0f);
		configure_stream_local("GLOBAL_POSITION_INT", 10.0f);
		configure_stream_local("GPS_RAW_INT", 1.0f);
		configure_stream_local("HOME_POSITION", 0.5f);
		configure_stream_local("RC_CHANNELS", 5.0f);
		configure_stream_local("SERVO_OUTPUT_RAW_0", 1.0f);
		configure_stream_local("SYS_STATUS", 5.0f);
		configure_stream_local("SYSTEM_TIME", 1.0f);
		configure_stream_local("VFR_HUD", 25.0f);
		configure_stream_local("WIND_COV", 2.0f);
		configure_stream_local("BATTERY_STATUS", 0.5f);
		break;

	case MAVLINK_MODE_MAGIC:

	/* fallthrough */
	case MAVLINK_MODE_CUSTOM:
		//stream nothing
		break;

	case MAVLINK_MODE_CONFIG:
		// Enable a number of interesting streams we want via USB
		configure_stream_local("ACTUATOR_CONTROL_TARGET0", 30.0f);
		configure_stream_local("ADSB_VEHICLE", unlimited_rate);
		configure_stream_local("ALTITUDE", 10.0f);
		configure_stream_local("ATTITUDE", 50.0f);
		configure_stream_local("ATTITUDE_QUATERNION", 50.0f);
		configure_stream_local("ATTITUDE_TARGET", 8.0f);
		configure_stream_local("CAMERA_IMAGE_CAPTURED", unlimited_rate);
		configure_stream_local("CAMERA_TRIGGER", unlimited_rate);
		configure_stream_local("COLLISION", unlimited_rate);
		configure_stream_local("DEBUG", 50.0f);
		configure_stream_local("DEBUG_FLOAT_ARRAY", 50.0f);
		configure_stream_local("DEBUG_VECT", 50.0f);
		configure_stream_local("DISTANCE_SENSOR", 10.0f);
		configure_stream_local("ESTIMATOR_STATUS", 5.0f);
		configure_stream_local("EXTENDED_SYS_STATE", 2.0f);
		configure_stream_local("GLOBAL_POSITION_INT", 10.0f);
		configure_stream_local("GPS2_RAW", unlimited_rate);
		configure_stream_local("GPS_RAW_INT", unlimited_rate);
		configure_stream_local("HIGHRES_IMU", 50.0f);
		configure_stream_local("HOME_POSITION", 0.5f);
		configure_stream_local("LOCAL_POSITION_NED", 30.0f);
		configure_stream_local("MANUAL_CONTROL", 5.0f);
		configure_stream_local("NAMED_VALUE_FLOAT", 50.0f);
		configure_stream_local("NAV_CONTROLLER_OUTPUT", 10.0f);
		configure_stream_local("ODOMETRY", 30.0f);
		configure_stream_local("OPTICAL_FLOW_RAD", 10.0f);
		configure_stream_local("ORBIT_EXECUTION_STATUS", 5.0f);
		configure_stream_local("PING", 1.0f);
		configure_stream_local("POSITION_TARGET_GLOBAL_INT", 10.0f);
		configure_stream_local("RC_CHANNELS", 10.0f);
		configure_stream_local("SCALED_IMU", 25.0f);
		configure_stream_local("SCALED_IMU2", 25.0f);
		configure_stream_local("SCALED_IMU3", 25.0f);
		configure_stream_local("SERVO_OUTPUT_RAW_0", 20.0f);
		configure_stream_local("SERVO_OUTPUT_RAW_1", 20.0f);
		configure_stream_local("SYS_STATUS", 1.0f);
		configure_stream_local("SYSTEM_TIME", 1.0f);
		configure_stream_local("TIMESYNC", 10.0f);
		configure_stream_local("UTM_GLOBAL_POSITION", 1.0f);
		configure_stream_local("VFR_HUD", 20.0f);
		configure_stream_local("WIND_COV", 10.0f);
		configure_stream_local("BATTERY_STATUS", 0.5f);
		break;

	case MAVLINK_MODE_IRIDIUM:
		configure_stream_local("HIGH_LATENCY2", 0.015f);
		break;

	case MAVLINK_MODE_MINIMAL:
		configure_stream_local("ALTITUDE", 0.5f);
		configure_stream_local("ATTITUDE", 10.0f);
		configure_stream_local("EXTENDED_SYS_STATE", 0.1f);
		configure_stream_local("GLOBAL_POSITION_INT", 5.0f);
		configure_stream_local("GPS_RAW_INT", 0.5f);
		configure_stream_local("HOME_POSITION", 0.1f);
		configure_stream_local("NAMED_VALUE_FLOAT", 1.0f);
		configure_stream_local("RC_CHANNELS", 0.5f);
		configure_stream_local("SYS_STATUS", 0.1f);
		configure_stream_local("VFR_HUD", 1.0f);
		break;

	default:
		ret = -1;
		break;
	}

	if (configure_single_stream && !stream_configured && strcmp(configure_single_stream, "HEARTBEAT") != 0) {
		// stream was not found, assume it is disabled by default
		return configure_stream(configure_single_stream, 0.0f);
	}

	return ret;
}

int
Mavlink::task_main(int argc, char *argv[])
{
	int ch;
	_baudrate = 57600;
	_datarate = 0;
	_mode = MAVLINK_MODE_NORMAL;
	bool _force_flow_control = false;

	_interface_name = nullptr;

#ifdef __PX4_NUTTX
	/* the NuttX optarg handler does not
	 * ignore argv[0] like the POSIX handler
	 * does, nor does it deal with non-flag
	 * verbs well. So we remove the application
	 * name and the verb.
	 */
	argc -= 2;
	argv += 2;
#endif

	/* don't exit from getopt loop to leave getopt global variables in consistent state,
	 * set error flag instead */
	bool err_flag = false;
	int myoptind = 1;
	const char *myoptarg = nullptr;
#if defined(CONFIG_NET) || defined(__PX4_POSIX)
	char *eptr;
	int temp_int_arg;
#endif

	while ((ch = px4_getopt(argc, argv, "b:r:d:n:u:o:m:t:c:fwxz", &myoptind, &myoptarg)) != EOF) {
		switch (ch) {
		case 'b':
			if (px4_get_parameter_value(myoptarg, _baudrate) != 0) {
				PX4_ERR("baudrate parsing failed");
				err_flag = true;
			}

			if (_baudrate < 9600 || _baudrate > 3000000) {
				PX4_ERR("invalid baud rate '%s'", myoptarg);
				err_flag = true;
			}

			break;

		case 'r':
			if (px4_get_parameter_value(myoptarg, _datarate) != 0) {
				PX4_ERR("datarate parsing failed");
				err_flag = true;
			}

			if (_datarate > MAX_DATA_RATE) {
				PX4_ERR("invalid data rate '%s'", myoptarg);
				err_flag = true;
			}

			break;

		case 'd':
			_device_name = myoptarg;
			set_protocol(SERIAL);
			break;

		case 'n':
			_interface_name = myoptarg;
			break;

#if defined(CONFIG_NET) || defined(__PX4_POSIX)

		case 'u':
			temp_int_arg = strtoul(myoptarg, &eptr, 10);

			if (*eptr == '\0') {
				_network_port = temp_int_arg;
				set_protocol(UDP);

			} else {
				PX4_ERR("invalid data udp_port '%s'", myoptarg);
				err_flag = true;
			}

			break;

		case 'o':
			temp_int_arg = strtoul(myoptarg, &eptr, 10);

			if (*eptr == '\0') {
				_remote_port = temp_int_arg;
				set_protocol(UDP);

			} else {
				PX4_ERR("invalid remote udp_port '%s'", myoptarg);
				err_flag = true;
			}

			break;

		case 't':
			_src_addr.sin_family = AF_INET;

			if (inet_aton(myoptarg, &_src_addr.sin_addr)) {
				_src_addr_initialized = true;

			} else {
				PX4_ERR("invalid partner ip '%s'", myoptarg);
				err_flag = true;
			}

			break;

#if defined(CONFIG_NET_IGMP) && defined(CONFIG_NET_ROUTE)

		// multicast
		case 'c':
			_src_addr.sin_family = AF_INET;

			if (inet_aton(myoptarg, &_src_addr.sin_addr)) {
				_src_addr_initialized = true;

			} else {
				PX4_ERR("invalid partner ip '%s'", myoptarg);
				err_flag = true;
			}

			break;
#else

		case 'c':
			PX4_ERR("Multicast option is not supported on this platform");
			err_flag = true;
			break;
#endif
#else

		case 'u':
		case 'o':
		case 't':
			PX4_ERR("UDP options not supported on this platform");
			err_flag = true;
			break;
#endif

//		case 'e':
//			_mavlink_link_termination_allowed = true;
//			break;

		case 'm': {

				int mode;

				if (px4_get_parameter_value(myoptarg, mode) == 0) {
					if (mode >= 0 && mode < (int)MAVLINK_MODE_COUNT) {
						_mode = (MAVLINK_MODE)mode;

					} else {
						PX4_ERR("invalid mode");
						err_flag = true;
					}

				} else {
					if (strcmp(myoptarg, "custom") == 0) {
						_mode = MAVLINK_MODE_CUSTOM;

					} else if (strcmp(myoptarg, "camera") == 0) {
						// left in here for compatibility
						_mode = MAVLINK_MODE_ONBOARD;

					} else if (strcmp(myoptarg, "onboard") == 0) {
						_mode = MAVLINK_MODE_ONBOARD;

					} else if (strcmp(myoptarg, "osd") == 0) {
						_mode = MAVLINK_MODE_OSD;

					} else if (strcmp(myoptarg, "magic") == 0) {
						_mode = MAVLINK_MODE_MAGIC;

					} else if (strcmp(myoptarg, "config") == 0) {
						_mode = MAVLINK_MODE_CONFIG;

					} else if (strcmp(myoptarg, "iridium") == 0) {
						_mode = MAVLINK_MODE_IRIDIUM;
						set_telemetry_status_type(telemetry_status_s::LINK_TYPE_IRIDIUM);

					} else if (strcmp(myoptarg, "minimal") == 0) {
						_mode = MAVLINK_MODE_MINIMAL;

					} else if (strcmp(myoptarg, "extvision") == 0) {
						_mode = MAVLINK_MODE_EXTVISION;

					} else if (strcmp(myoptarg, "extvisionmin") == 0) {
						_mode = MAVLINK_MODE_EXTVISIONMIN;

					} else {
						PX4_ERR("invalid mode");
						err_flag = true;
					}
				}

				break;
			}

		case 'f':
			_forwarding_on = true;
			break;

		case 'w':
			_wait_to_transmit = true;
			break;

		case 'x':
			_ftp_on = true;
			break;

		case 'z':
			_force_flow_control = true;
			break;

		default:
			err_flag = true;
			break;
		}
	}

	if (err_flag) {
		usage();
		return PX4_ERROR;
	}

	if (_datarate == 0) {
		/* convert bits to bytes and use 1/2 of bandwidth by default */
		_datarate = _baudrate / 20;
	}

	if (_datarate > MAX_DATA_RATE) {
		_datarate = MAX_DATA_RATE;
	}

	if (get_protocol() == SERIAL) {
		if (Mavlink::serial_instance_exists(_device_name, this)) {
			PX4_ERR("%s already running", _device_name);
			return PX4_ERROR;
		}

		PX4_INFO("mode: %s, data rate: %d B/s on %s @ %dB",
			 mavlink_mode_str(_mode), _datarate, _device_name, _baudrate);

		/* flush stdout in case MAVLink is about to take it over */
		fflush(stdout);

		/* default values for arguments */
		_uart_fd = mavlink_open_uart(_baudrate, _device_name, _force_flow_control);

		if (_uart_fd < 0 && _mode != MAVLINK_MODE_CONFIG) {
			PX4_ERR("could not open %s", _device_name);
			return PX4_ERROR;

		} else if (_uart_fd < 0 && _mode == MAVLINK_MODE_CONFIG) {
			/* the config link is optional */
			return OK;
		}

	} else if (get_protocol() == UDP) {
		if (Mavlink::get_instance_for_network_port(_network_port) != nullptr) {
			PX4_ERR("port %d already occupied", _network_port);
			return PX4_ERROR;
		}

		PX4_INFO("mode: %s, data rate: %d B/s on udp port %hu remote port %hu",
			 mavlink_mode_str(_mode), _datarate, _network_port, _remote_port);
	}

	/* initialize send mutex */
	pthread_mutex_init(&_send_mutex, nullptr);

	/* if we are passing on mavlink messages, we need to prepare a buffer for this instance */
	if (_forwarding_on) {
		/* initialize message buffer if multiplexing is on.
		 * make space for two messages plus off-by-one space as we use the empty element
		 * marker ring buffer approach.
		 */
		if (OK != message_buffer_init(2 * sizeof(mavlink_message_t) + 1)) {
			PX4_ERR("msg buf alloc fail");
			return 1;
		}

		/* initialize message buffer mutex */
		pthread_mutex_init(&_message_buffer_mutex, nullptr);
	}

	MavlinkOrbSubscription *cmd_sub = add_orb_subscription(ORB_ID(vehicle_command), 0, true);
	MavlinkOrbSubscription *param_sub = add_orb_subscription(ORB_ID(parameter_update));
	uint64_t param_time = 0;
	MavlinkOrbSubscription *status_sub = add_orb_subscription(ORB_ID(vehicle_status));
	uint64_t status_time = 0;
	MavlinkOrbSubscription *ack_sub = add_orb_subscription(ORB_ID(vehicle_command_ack), 0, true);
	/* We don't want to miss the first advertise of an ACK, so we subscribe from the
	 * beginning and not just when the topic exists. */
	ack_sub->subscribe_from_beginning(true);
	cmd_sub->subscribe_from_beginning(true);

	/* command ack */
	uORB::PublicationQueued<vehicle_command_ack_s> command_ack_pub{ORB_ID(vehicle_command_ack)};

	MavlinkOrbSubscription *mavlink_log_sub = add_orb_subscription(ORB_ID(mavlink_log));

	vehicle_status_s status{};
	status_sub->update(&status_time, &status);

	/* Activate sending the data by default (for the IRIDIUM mode it will be disabled after the first round of packages is sent)*/
	_transmitting_enabled = true;
	_transmitting_enabled_commanded = true;

	if (_mode == MAVLINK_MODE_IRIDIUM) {
		_transmitting_enabled_commanded = false;
	}

	/* add default streams depending on mode */
	if (_mode != MAVLINK_MODE_IRIDIUM) {

		/* HEARTBEAT is constant rate stream, rate never adjusted */
		configure_stream("HEARTBEAT", 1.0f);

		/* STATUSTEXT stream is like normal stream but gets messages from logbuffer instead of uORB */
		configure_stream("STATUSTEXT", 20.0f);

		/* COMMAND_LONG stream: use unlimited rate to send all commands */
		configure_stream("COMMAND_LONG");

	}

	if (configure_streams_to_default() != 0) {
		PX4_ERR("configure_streams_to_default() failed");
	}

	/* set main loop delay depending on data rate to minimize CPU overhead */
	_main_loop_delay = (MAIN_LOOP_DELAY * 1000) / _datarate;

	/* hard limit to 1000 Hz at max */
	if (_main_loop_delay < MAVLINK_MIN_INTERVAL) {
		_main_loop_delay = MAVLINK_MIN_INTERVAL;
	}

	/* hard limit to 100 Hz at least */
	if (_main_loop_delay > MAVLINK_MAX_INTERVAL) {
		_main_loop_delay = MAVLINK_MAX_INTERVAL;
	}

	set_instance_id();

	set_channel();

	/* now the instance is fully initialized and we can bump the instance count */
	LL_APPEND(_mavlink_instances, this);

	/* init socket if necessary */
	if (get_protocol() == UDP) {
		init_udp();
	}

	/* if the protocol is serial, we send the system version blindly */
	if (get_protocol() == SERIAL) {
		send_autopilot_capabilites();
	}

	/* start the MAVLink receiver last to avoid a race */
	MavlinkReceiver::receive_start(&_receive_thread, this);

	while (!_task_should_exit) {
		/* main loop */
		px4_usleep(_main_loop_delay);

		if (!should_transmit()) {
			continue;
		}

		perf_count(_loop_interval_perf);
		perf_begin(_loop_perf);

		hrt_abstime t = hrt_absolute_time();

		update_rate_mult();

		parameter_update_s param_update;

		if (param_sub->update(&param_time, &param_update)) {
			mavlink_update_parameters();

#if defined(CONFIG_NET)

			if (_param_mav_broadcast.get() != BROADCAST_MODE_MULTICAST) {
				_src_addr_initialized = false;
			}

#endif
		}

		check_radio_config();

		if (status_sub->update(&status_time, &status)) {
			/* switch HIL mode if required */
			set_hil_enabled(status.hil_state == vehicle_status_s::HIL_STATE_ON);

			set_manual_input_mode_generation(status.rc_input_mode == vehicle_status_s::RC_IN_MODE_GENERATED);

			if (_mode == MAVLINK_MODE_IRIDIUM) {

				if (_transmitting_enabled &&
				    status.high_latency_data_link_lost &&
				    !_transmitting_enabled_commanded &&
				    (_first_heartbeat_sent)) {

					_transmitting_enabled = false;
					mavlink_and_console_log_info(&_mavlink_log_pub, "Disable transmitting with IRIDIUM mavlink on device %s", _device_name);

				} else if (!_transmitting_enabled && !status.high_latency_data_link_lost) {
					_transmitting_enabled = true;
					mavlink_and_console_log_info(&_mavlink_log_pub, "Enable transmitting with IRIDIUM mavlink on device %s", _device_name);
				}
			}
		}

		vehicle_command_s vehicle_cmd{};

		if (cmd_sub->update_if_changed(&vehicle_cmd)) {
			if ((vehicle_cmd.command == vehicle_command_s::VEHICLE_CMD_CONTROL_HIGH_LATENCY) &&
			    (_mode == MAVLINK_MODE_IRIDIUM)) {
				if (vehicle_cmd.param1 > 0.5f) {
					if (!_transmitting_enabled) {
						mavlink_and_console_log_info(&_mavlink_log_pub, "Enable transmitting with IRIDIUM mavlink on device %s by command",
									     _device_name);
					}

					_transmitting_enabled = true;
					_transmitting_enabled_commanded = true;

				} else {
					if (_transmitting_enabled) {
						mavlink_and_console_log_info(&_mavlink_log_pub, "Disable transmitting with IRIDIUM mavlink on device %s by command",
									     _device_name);
					}

					_transmitting_enabled = false;
					_transmitting_enabled_commanded = false;
				}

				// send positive command ack
				vehicle_command_ack_s command_ack{};
				command_ack.timestamp = vehicle_cmd.timestamp;
				command_ack.command = vehicle_cmd.command;
				command_ack.result = vehicle_command_ack_s::VEHICLE_RESULT_ACCEPTED;
				command_ack.from_external = !vehicle_cmd.from_external;
				command_ack.target_system = vehicle_cmd.source_system;
				command_ack.target_component = vehicle_cmd.source_component;

				command_ack_pub.publish(command_ack);
			}
		}

		/* send command ACK */
		uint16_t current_command_ack = 0;
		vehicle_command_ack_s command_ack{};

		if (ack_sub->update_if_changed(&command_ack)) {
			if (!command_ack.from_external) {
				mavlink_command_ack_t msg;
				msg.result = command_ack.result;
				msg.command = command_ack.command;
				msg.progress = command_ack.result_param1;
				msg.result_param2 = command_ack.result_param2;
				msg.target_system = command_ack.target_system;
				msg.target_component = command_ack.target_component;
				current_command_ack = command_ack.command;

				// TODO: always transmit the acknowledge once it is only sent over the instance the command is received
				//bool _transmitting_enabled_temp = _transmitting_enabled;
				//_transmitting_enabled = true;
				mavlink_msg_command_ack_send_struct(get_channel(), &msg);
				//_transmitting_enabled = _transmitting_enabled_temp;
			}
		}

		mavlink_log_s mavlink_log{};

		if (mavlink_log_sub->update_if_changed(&mavlink_log)) {
			_logbuffer.put(&mavlink_log);
		}

		/* check for shell output */
		if (_mavlink_shell && _mavlink_shell->available() > 0) {
			if (get_free_tx_buf() >= MAVLINK_MSG_ID_SERIAL_CONTROL_LEN + MAVLINK_NUM_NON_PAYLOAD_BYTES) {
				mavlink_serial_control_t msg;
				msg.baudrate = 0;
				msg.flags = SERIAL_CONTROL_FLAG_REPLY;
				msg.timeout = 0;
				msg.device = SERIAL_CONTROL_DEV_SHELL;
				msg.count = _mavlink_shell->read(msg.data, sizeof(msg.data));
				mavlink_msg_serial_control_send_struct(get_channel(), &msg);
			}
		}

		/* check for ulog streaming messages */
		if (_mavlink_ulog) {
			if (_mavlink_ulog_stop_requested) {
				_mavlink_ulog->stop();
				_mavlink_ulog = nullptr;
				_mavlink_ulog_stop_requested = false;

			} else {
				if (current_command_ack == vehicle_command_s::VEHICLE_CMD_LOGGING_START) {
					_mavlink_ulog->start_ack_received();
				}

				int ret = _mavlink_ulog->handle_update(get_channel());

				if (ret < 0) { //abort the streaming on error
					if (ret != -1) {
						PX4_WARN("mavlink ulog stream update failed, stopping (%i)", ret);
					}

					_mavlink_ulog->stop();
					_mavlink_ulog = nullptr;
				}
			}
		}

		/* check for requested subscriptions */
		if (_subscribe_to_stream != nullptr) {
			if (_subscribe_to_stream_rate < -1.5f) {
				if (configure_streams_to_default(_subscribe_to_stream) == 0) {
					if (get_protocol() == SERIAL) {
						PX4_DEBUG("stream %s on device %s set to default rate", _subscribe_to_stream, _device_name);

					} else if (get_protocol() == UDP) {
						PX4_DEBUG("stream %s on UDP port %d set to default rate", _subscribe_to_stream, _network_port);
					}

				} else {
					PX4_ERR("setting stream %s to default failed", _subscribe_to_stream);
				}

			} else if (configure_stream(_subscribe_to_stream, _subscribe_to_stream_rate) == 0) {
				if (fabsf(_subscribe_to_stream_rate) > 0.00001f) {
					if (get_protocol() == SERIAL) {
						PX4_DEBUG("stream %s on device %s enabled with rate %.1f Hz", _subscribe_to_stream, _device_name,
							  (double)_subscribe_to_stream_rate);

					} else if (get_protocol() == UDP) {
						PX4_DEBUG("stream %s on UDP port %d enabled with rate %.1f Hz", _subscribe_to_stream, _network_port,
							  (double)_subscribe_to_stream_rate);
					}

				} else {
					if (get_protocol() == SERIAL) {
						PX4_DEBUG("stream %s on device %s disabled", _subscribe_to_stream, _device_name);

					} else if (get_protocol() == UDP) {
						PX4_DEBUG("stream %s on UDP port %d disabled", _subscribe_to_stream, _network_port);
					}
				}

			} else {
				if (get_protocol() == SERIAL) {
					PX4_ERR("stream %s on device %s not found", _subscribe_to_stream, _device_name);

				} else if (get_protocol() == UDP) {
					PX4_ERR("stream %s on UDP port %d not found", _subscribe_to_stream, _network_port);
				}
			}

			_subscribe_to_stream = nullptr;
		}

		/* update streams */
		for (const auto &stream : _streams) {
			stream->update(t);

			if (!_first_heartbeat_sent) {
				if (_mode == MAVLINK_MODE_IRIDIUM) {
					if (stream->get_id() == MAVLINK_MSG_ID_HIGH_LATENCY2) {
						_first_heartbeat_sent = stream->first_message_sent();
					}

				} else {
					if (stream->get_id() == MAVLINK_MSG_ID_HEARTBEAT) {
						_first_heartbeat_sent = stream->first_message_sent();
					}
				}
			}
		}

		/* pass messages from other UARTs */
		if (_forwarding_on) {

			bool is_part;
			uint8_t *read_ptr;
			uint8_t *write_ptr;

			pthread_mutex_lock(&_message_buffer_mutex);
			int available = message_buffer_get_ptr((void **)&read_ptr, &is_part);
			pthread_mutex_unlock(&_message_buffer_mutex);

			if (available > 0) {
				// Reconstruct message from buffer

				mavlink_message_t msg;
				write_ptr = (uint8_t *)&msg;

				// Pull a single message from the buffer
				size_t read_count = available;

				if (read_count > sizeof(mavlink_message_t)) {
					read_count = sizeof(mavlink_message_t);
				}

				memcpy(write_ptr, read_ptr, read_count);

				// We hold the mutex until after we complete the second part of the buffer. If we don't
				// we may end up breaking the empty slot overflow detection semantics when we mark the
				// possibly partial read below.
				pthread_mutex_lock(&_message_buffer_mutex);

				message_buffer_mark_read(read_count);

				/* write second part of buffer if there is some */
				if (is_part && read_count < sizeof(mavlink_message_t)) {
					write_ptr += read_count;
					available = message_buffer_get_ptr((void **)&read_ptr, &is_part);
					read_count = sizeof(mavlink_message_t) - read_count;
					memcpy(write_ptr, read_ptr, read_count);
					message_buffer_mark_read(available);
				}

				pthread_mutex_unlock(&_message_buffer_mutex);

				resend_message(&msg);
			}
		}

		/* update TX/RX rates*/
		if (t > _bytes_timestamp + 1000000) {
			if (_bytes_timestamp != 0) {
				const float dt = (t - _bytes_timestamp) / 1000.0f;

				_tstatus.rate_tx = _bytes_tx / dt;
				_tstatus.rate_txerr = _bytes_txerr / dt;
				_tstatus.rate_rx = _bytes_rx / dt;

				_bytes_tx = 0;
				_bytes_txerr = 0;
				_bytes_rx = 0;
			}

			_bytes_timestamp = t;
		}

		// publish status at 1 Hz, or sooner if HEARTBEAT has updated
		if ((hrt_elapsed_time(&_tstatus.timestamp) >= 1_s) || (_tstatus.timestamp < _tstatus.heartbeat_time)) {
			publish_telemetry_status();
		}

		perf_end(_loop_perf);

		/* confirm task running only once fully initialized */
		_task_running = true;
	}

	/* first wait for threads to complete before tearing down anything */
	pthread_join(_receive_thread, nullptr);

	delete _subscribe_to_stream;
	_subscribe_to_stream = nullptr;

	/* delete streams */
	_streams.clear();

	/* delete subscriptions */
	_subscriptions.clear();

	if (_uart_fd >= 0 && !_is_usb_uart) {
		/* close UART */
		::close(_uart_fd);
	}

	if (_socket_fd >= 0) {
		close(_socket_fd);
		_socket_fd = -1;
	}

	if (_forwarding_on) {
		message_buffer_destroy();
		pthread_mutex_destroy(&_message_buffer_mutex);
	}

	if (_mavlink_ulog) {
		_mavlink_ulog->stop();
		_mavlink_ulog = nullptr;
	}

	PX4_INFO("exiting channel %i", (int)_channel);

	return OK;
}

void Mavlink::publish_telemetry_status()
{
	// many fields are populated in place

	_tstatus.mode = _mode;
	_tstatus.data_rate = _datarate;
	_tstatus.rate_multiplier = _rate_mult;
	_tstatus.flow_control = get_flow_control_enabled();
	_tstatus.ftp = ftp_enabled();
	_tstatus.forwarding = get_forwarding_on();
	_tstatus.mavlink_v2 = (_protocol_version == 2);

	_tstatus.streams = _streams.size();

	_tstatus.timestamp = hrt_absolute_time();

	_telem_status_pub.publish(_tstatus);
}

void Mavlink::check_radio_config()
{
	/* radio config check */
	if (_uart_fd >= 0 && _param_mav_radio_id.get() != 0
	    && _tstatus.type == telemetry_status_s::LINK_TYPE_3DR_RADIO) {
		/* request to configure radio and radio is present */
		FILE *fs = fdopen(_uart_fd, "w");

		if (fs) {
			/* switch to AT command mode */
			px4_usleep(1200000);
			fprintf(fs, "+++\n");
			px4_usleep(1200000);

			if (_param_mav_radio_id.get() > 0) {
				/* set channel */
				fprintf(fs, "ATS3=%u\n", _param_mav_radio_id.get());
				px4_usleep(200000);

			} else {
				/* reset to factory defaults */
				fprintf(fs, "AT&F\n");
				px4_usleep(200000);
			}

			/* write config */
			fprintf(fs, "AT&W");
			px4_usleep(200000);

			/* reboot */
			fprintf(fs, "ATZ");
			px4_usleep(200000);

			// XXX NuttX suffers from a bug where
			// fclose() also closes the fd, not just
			// the file stream. Since this is a one-time
			// config thing, we leave the file struct
			// allocated.
#ifndef __PX4_NUTTX
			fclose(fs);
#endif

		} else {
			PX4_WARN("open fd %d failed", _uart_fd);
		}

		/* reset param and save */
		_param_mav_radio_id.set(0);
		_param_mav_radio_id.commit_no_notification();
	}
}

int Mavlink::start_helper(int argc, char *argv[])
{
	/* create the instance in task context */
	Mavlink *instance = new Mavlink();

	int res;

	if (!instance) {

		/* out of memory */
		res = -ENOMEM;
		PX4_ERR("OUT OF MEM");

	} else {
		/* this will actually only return once MAVLink exits */
		res = instance->task_main(argc, argv);
		instance->_task_running = false;

	}

	return res;
}

int
Mavlink::start(int argc, char *argv[])
{
	MavlinkULog::initialize();
	MavlinkCommandSender::initialize();

	// Wait for the instance count to go up one
	// before returning to the shell
	int ic = Mavlink::instance_count();

	if (ic == Mavlink::MAVLINK_MAX_INSTANCES) {
		PX4_ERR("Maximum MAVLink instance count of %d reached.",
			(int)Mavlink::MAVLINK_MAX_INSTANCES);
		return 1;
	}

	// Instantiate thread
	char buf[24];
	sprintf(buf, "mavlink_if%d", ic);

	// This is where the control flow splits
	// between the starting task and the spawned
	// task - start_helper() only returns
	// when the started task exits.
	px4_task_spawn_cmd(buf,
			   SCHED_DEFAULT,
			   SCHED_PRIORITY_DEFAULT,
			   2650 + MAVLINK_NET_ADDED_STACK,
			   (px4_main_t)&Mavlink::start_helper,
			   (char *const *)argv);

	// Ensure that this shell command
	// does not return before the instance
	// is fully initialized. As this is also
	// the only path to create a new instance,
	// this is effectively a lock on concurrent
	// instance starting. XXX do a real lock.

	// Sleep 500 us between each attempt
	const unsigned sleeptime = 500;

	// Wait 100 ms max for the startup.
	const unsigned limit = 100 * 1000 / sleeptime;

	unsigned count = 0;

	while (ic == Mavlink::instance_count() && count < limit) {
		px4_usleep(sleeptime);
		count++;
	}

	if (ic == Mavlink::instance_count()) {
		return PX4_ERROR;

	} else {
		return PX4_OK;
	}
}

void
Mavlink::display_status()
{
	if (_tstatus.heartbeat_time > 0) {
		printf("\tGCS heartbeat:\t%llu us ago\n", (unsigned long long)hrt_elapsed_time(&_tstatus.heartbeat_time));
	}

	printf("\tmavlink chan: #%u\n", _channel);

	if (_tstatus.timestamp > 0) {

		printf("\ttype:\t\t");

		switch (_tstatus.type) {
		case telemetry_status_s::LINK_TYPE_3DR_RADIO:
			printf("3DR RADIO\n");
			printf("\t  rssi:\t\t%d\n", _rstatus.rssi);
			printf("\t  remote rssi:\t%u\n", _rstatus.remote_rssi);
			printf("\t  txbuf:\t%u\n", _rstatus.txbuf);
			printf("\t  noise:\t%d\n", _rstatus.noise);
			printf("\t  remote noise:\t%u\n", _rstatus.remote_noise);
			printf("\t  rx errors:\t%u\n", _rstatus.rxerrors);
			printf("\t  fixed:\t%u\n", _rstatus.fix);
			break;

		case telemetry_status_s::LINK_TYPE_USB:
			printf("USB CDC\n");
			break;

		default:
			printf("GENERIC LINK OR RADIO\n");
			break;
		}

	} else {
		printf("\tno radio status.\n");
	}

	printf("\tflow control: %s\n", _flow_control_mode ? "ON" : "OFF");
	printf("\trates:\n");
	printf("\t  tx: %.3f kB/s\n", (double)_tstatus.rate_tx);
	printf("\t  txerr: %.3f kB/s\n", (double)_tstatus.rate_txerr);
	printf("\t  tx rate mult: %.3f\n", (double)_rate_mult);
	printf("\t  tx rate max: %i B/s\n", _datarate);
	printf("\t  rx: %.3f kB/s\n", (double)_tstatus.rate_rx);

	if (_mavlink_ulog) {
		printf("\tULog rate: %.1f%% of max %.1f%%\n", (double)_mavlink_ulog->current_data_rate() * 100.,
		       (double)_mavlink_ulog->maximum_data_rate() * 100.);
	}

	printf("\tFTP enabled: %s, TX enabled: %s\n",
	       _ftp_on ? "YES" : "NO",
	       _transmitting_enabled ? "YES" : "NO");
	printf("\tmode: %s\n", mavlink_mode_str(_mode));
	printf("\tMAVLink version: %i\n", _protocol_version);

	printf("\ttransport protocol: ");

	switch (_protocol) {
	case UDP:
		printf("UDP (%i, remote port: %i)\n", _network_port, _remote_port);
#ifdef __PX4_POSIX

		if (get_client_source_initialized()) {
			printf("\tpartner IP: %s\n", inet_ntoa(get_client_source_address().sin_addr));
		}

#endif
		break;

	case TCP:
		printf("TCP\n");
		break;

	case SERIAL:
		printf("serial (%s @%i)\n", _device_name, _baudrate);
		break;
	}

	if (_ping_stats.last_ping_time > 0) {
		printf("\tping statistics:\n");
		printf("\t  last: %0.2f ms\n", (double)_ping_stats.last_rtt);
		printf("\t  mean: %0.2f ms\n", (double)_ping_stats.mean_rtt);
		printf("\t  max: %0.2f ms\n", (double)_ping_stats.max_rtt);
		printf("\t  min: %0.2f ms\n", (double)_ping_stats.min_rtt);
		printf("\t  dropped packets: %u\n", _ping_stats.dropped_packets);
	}
}

void
Mavlink::display_status_streams()
{
	printf("\t%-20s%-16s %s\n", "Name", "Rate Config (current) [Hz]", "Message Size (if active) [B]");

	const float rate_mult = _rate_mult;

	for (const auto &stream : _streams) {
		const int interval = stream->get_interval();
		const unsigned size = stream->get_size();
		char rate_str[20];

		if (interval < 0) {
			strcpy(rate_str, "unlimited");

		} else {
			float rate = 1000000.0f / (float)interval;
			// Note that the actual current rate can be lower if the associated uORB topic updates at a
			// lower rate.
			float rate_current = stream->const_rate() ? rate : rate * rate_mult;
			snprintf(rate_str, sizeof(rate_str), "%6.2f (%.3f)", (double)rate, (double)rate_current);
		}

		printf("\t%-30s%-16s", stream->get_name(), rate_str);

		if (size > 0) {
			printf(" %3i\n", size);

		} else {
			printf("\n");
		}
	}
}

int
Mavlink::stream_command(int argc, char *argv[])
{
	const char *device_name = DEFAULT_DEVICE_NAME;
	float rate = -1.0f;
	const char *stream_name = nullptr;
	unsigned short network_port = 0;
	char *eptr;
	int temp_int_arg;
	bool provided_device = false;
	bool provided_network_port = false;
	/*
	 * Called via main with original argv
	 *   mavlink start
	 *
	 *  Remove 2
	 */
	argc -= 2;
	argv += 2;

	/* don't exit from getopt loop to leave getopt global variables in consistent state,
	 * set error flag instead */
	bool err_flag = false;

	int i = 0;

	while (i < argc) {

		if (0 == strcmp(argv[i], "-r") && i < argc - 1) {
			rate = strtod(argv[i + 1], nullptr);

			if (rate < 0.0f) {
				err_flag = true;
			}

			i++;

		} else if (0 == strcmp(argv[i], "-d") && i < argc - 1) {
			provided_device = true;
			device_name = argv[i + 1];
			i++;

		} else if (0 == strcmp(argv[i], "-s") && i < argc - 1) {
			stream_name = argv[i + 1];
			i++;

		} else if (0 == strcmp(argv[i], "-u") && i < argc - 1) {
			provided_network_port = true;
			temp_int_arg = strtoul(argv[i + 1], &eptr, 10);

			if (*eptr == '\0') {
				network_port = temp_int_arg;

			} else {
				err_flag = true;
			}

			i++;

		} else {
			err_flag = true;
		}

		i++;
	}

	if (!err_flag && stream_name != nullptr) {

		Mavlink *inst = nullptr;

		if (provided_device && !provided_network_port) {
			inst = get_instance_for_device(device_name);

		} else if (provided_network_port && !provided_device) {
			inst = get_instance_for_network_port(network_port);

		} else if (provided_device && provided_network_port) {
			PX4_WARN("please provide either a device name or a network port");
			return 1;
		}

		if (rate < 0.0f) {
			rate = -2.0f; // use default rate
		}

		if (inst != nullptr) {
			inst->configure_stream_threadsafe(stream_name, rate);

		} else {

			// If the link is not running we should complain, but not fall over
			// because this is so easy to get wrong and not fatal. Warning is sufficient.
			if (provided_device) {
				PX4_WARN("mavlink for device %s is not running", device_name);

			} else {
				PX4_WARN("mavlink for network on port %hu is not running", network_port);
			}

			return 1;
		}

	} else {
		usage();
		return 1;
	}

	return OK;
}

void
Mavlink::set_boot_complete()
{
	_boot_complete = true;

#if defined(CONFIG_NET) || defined(__PX4_POSIX)
	Mavlink *inst;
	LL_FOREACH(::_mavlink_instances, inst) {
		if ((inst->get_mode() != MAVLINK_MODE_ONBOARD) &&
		    (!inst->broadcast_enabled()) &&
		    ((inst->get_protocol() == UDP) || (inst->get_protocol() == TCP))) {
			PX4_INFO("MAVLink only on localhost (set param MAV_BROADCAST = 1 to enable network)");
		}
	}
#endif

}

static void usage()
{

	PRINT_MODULE_DESCRIPTION(
		R"DESCR_STR(
### Description
This module implements the MAVLink protocol, which can be used on a Serial link or UDP network connection.
It communicates with the system via uORB: some messages are directly handled in the module (eg. mission
protocol), others are published via uORB (eg. vehicle_command).

Streams are used to send periodic messages with a specific rate, such as the vehicle attitude.
When starting the mavlink instance, a mode can be specified, which defines the set of enabled streams with their rates.
For a running instance, streams can be configured via `mavlink stream` command.

There can be multiple independent instances of the module, each connected to one serial device or network port.

### Implementation
The implementation uses 2 threads, a sending and a receiving thread. The sender runs at a fixed rate and dynamically
reduces the rates of the streams if the combined bandwidth is higher than the configured rate (`-r`) or the
physical link becomes saturated. This can be checked with `mavlink status`, see if `rate mult` is less than 1.

**Careful**: some of the data is accessed and modified from both threads, so when changing code or extend the
functionality, this needs to be take into account, in order to avoid race conditions and corrupt data.

### Examples
Start mavlink on ttyS1 serial with baudrate 921600 and maximum sending rate of 80kB/s:
$ mavlink start -d /dev/ttyS1 -b 921600 -m onboard -r 80000

Start mavlink on UDP port 14556 and enable the HIGHRES_IMU message with 50Hz:
$ mavlink start -u 14556 -r 1000000
$ mavlink stream -u 14556 -s HIGHRES_IMU -r 50
)DESCR_STR");

	PRINT_MODULE_USAGE_NAME("mavlink", "communication");
	PRINT_MODULE_USAGE_COMMAND_DESCR("start", "Start a new instance");
	PRINT_MODULE_USAGE_PARAM_STRING('d', "/dev/ttyS1", "<file:dev>", "Select Serial Device", true);
	PRINT_MODULE_USAGE_PARAM_INT('b', 57600, 9600, 3000000, "Baudrate (can also be p:<param_name>)", true);
	PRINT_MODULE_USAGE_PARAM_INT('r', 0, 10, 10000000, "Maximum sending data rate in B/s (if 0, use baudrate / 20)", true);
#if defined(CONFIG_NET) || defined(__PX4_POSIX)
	PRINT_MODULE_USAGE_PARAM_INT('u', 14556, 0, 65536, "Select UDP Network Port (local)", true);
	PRINT_MODULE_USAGE_PARAM_INT('o', 14550, 0, 65536, "Select UDP Network Port (remote)", true);
	PRINT_MODULE_USAGE_PARAM_STRING('t', "127.0.0.1", nullptr,
					"Partner IP (broadcasting can be enabled via MAV_BROADCAST param)", true);
#endif
	PRINT_MODULE_USAGE_PARAM_STRING('m', "normal", "custom|camera|onboard|osd|magic|config|iridium|minimal|extvsision",
					"Mode: sets default streams and rates", true);
	PRINT_MODULE_USAGE_PARAM_STRING('n', nullptr, "<interface_name>", "wifi/ethernet interface name", true);
#if defined(CONFIG_NET_IGMP) && defined(CONFIG_NET_ROUTE)
	PRINT_MODULE_USAGE_PARAM_STRING('c', nullptr, "Multicast address in the range [239.0.0.0,239.255.255.255]", "Multicast address (multicasting can be enabled via MAV_BROADCAST param)", true);
#endif
	PRINT_MODULE_USAGE_PARAM_FLAG('f', "Enable message forwarding to other Mavlink instances", true);
	PRINT_MODULE_USAGE_PARAM_FLAG('w', "Wait to send, until first message received", true);
	PRINT_MODULE_USAGE_PARAM_FLAG('x', "Enable FTP", true);
	PRINT_MODULE_USAGE_PARAM_FLAG('z', "Force flow control always on", true);

	PRINT_MODULE_USAGE_COMMAND_DESCR("stop-all", "Stop all instances");

	PRINT_MODULE_USAGE_COMMAND_DESCR("status", "Print status for all instances");
	PRINT_MODULE_USAGE_ARG("streams", "Print all enabled streams", true);

	PRINT_MODULE_USAGE_COMMAND_DESCR("stream", "Configure the sending rate of a stream for a running instance");
#if defined(CONFIG_NET) || defined(__PX4_POSIX)
	PRINT_MODULE_USAGE_PARAM_INT('u', -1, 0, 65536, "Select Mavlink instance via local Network Port", true);
#endif
	PRINT_MODULE_USAGE_PARAM_STRING('d', nullptr, "<file:dev>", "Select Mavlink instance via Serial Device", true);
	PRINT_MODULE_USAGE_PARAM_STRING('s', nullptr, nullptr, "Mavlink stream to configure", false);
	PRINT_MODULE_USAGE_PARAM_FLOAT('r', -1.0f, 0.0f, 2000.0f, "Rate in Hz (0 = turn off, -1 = set to default)", false);

	PRINT_MODULE_USAGE_COMMAND_DESCR("boot_complete",
					 "Enable sending of messages. (Must be) called as last step in startup script.");

}

int mavlink_main(int argc, char *argv[])
{
	if (argc < 2) {
		usage();
		return 1;
	}

	if (!strcmp(argv[1], "start")) {
		return Mavlink::start(argc, argv);

	} else if (!strcmp(argv[1], "stop")) {
		PX4_WARN("mavlink stop is deprecated, use stop-all instead");
		usage();
		return 1;

	} else if (!strcmp(argv[1], "stop-all")) {
		return Mavlink::destroy_all_instances();

	} else if (!strcmp(argv[1], "status")) {
		bool show_streams_status = argc > 2 && strcmp(argv[2], "streams") == 0;
		return Mavlink::get_status_all_instances(show_streams_status);

	} else if (!strcmp(argv[1], "stream")) {
		return Mavlink::stream_command(argc, argv);

	} else if (!strcmp(argv[1], "boot_complete")) {
		Mavlink::set_boot_complete();
		return 0;

	} else {
		usage();
		return 1;
	}

	return 0;
}<|MERGE_RESOLUTION|>--- conflicted
+++ resolved
@@ -785,11 +785,6 @@
 {
 	int ret = -1;
 
-	// only transmit after we've received messages
-	if (!should_transmit()) {
-		_buf_fill = 0;
-	}
-
 	// Only send packets if there is something in the buffer
 	if (_buf_fill == 0) {
 		pthread_mutex_unlock(&_send_mutex);
@@ -871,51 +866,9 @@
 void
 Mavlink::send_bytes(const uint8_t *buf, unsigned packet_len)
 {
-<<<<<<< HEAD
 	if (_buf_fill + packet_len < sizeof(_buf)) {
 		memcpy(&_buf[_buf_fill], buf, packet_len);
 		_buf_fill += packet_len;
-=======
-	_last_write_try_time = hrt_absolute_time();
-
-	if (_mavlink_start_time == 0) {
-		_mavlink_start_time = _last_write_try_time;
-	}
-
-	if (get_protocol() == SERIAL) {
-		/* check if there is space in the buffer, let it overflow else */
-		unsigned buf_free = get_free_tx_buf();
-
-		if (buf_free < packet_len) {
-			/* not enough space in buffer to send */
-			count_txerrbytes(packet_len);
-			return;
-		}
-	}
-
-	size_t ret = -1;
-
-	/* send message to UART */
-	if (get_protocol() == SERIAL) {
-		ret = ::write(_uart_fd, buf, packet_len);
-	}
-
-#if defined(CONFIG_NET) || defined(__PX4_POSIX)
-
-	else {
-		if (_network_buf_len + packet_len < sizeof(_network_buf) / sizeof(_network_buf[0])) {
-			memcpy(&_network_buf[_network_buf_len], buf, packet_len);
-			_network_buf_len += packet_len;
-
-			ret = packet_len;
-		}
-	}
-
-#endif
-
-	if (ret != (size_t) packet_len) {
-		count_txerrbytes(packet_len);
->>>>>>> 494f35d5
 
 	} else {
 		perf_count(_send_byte_error_perf);
@@ -2232,10 +2185,6 @@
 		/* main loop */
 		px4_usleep(_main_loop_delay);
 
-		if (!should_transmit()) {
-			continue;
-		}
-
 		perf_count(_loop_interval_perf);
 		perf_begin(_loop_perf);
 
